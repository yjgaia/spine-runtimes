--- conflicted
+++ resolved
@@ -193,7 +193,7 @@
 	ClearAllMeshSections();
 
 	// Early out if skeleton is invisible
-	if (Skeleton->color.a == 0) return;
+	if (Skeleton->getColor().a == 0) return;
 
 	float depthOffset = 0;
 	unsigned short quadIndices[] = { 0, 1, 2, 0, 2, 3 };
@@ -208,49 +208,42 @@
 		attachmentColor.set(1, 1, 1, 1);
 		float* attachmentUvs = nullptr;
 
-<<<<<<< HEAD
 		Slot* slot = Skeleton->getDrawOrder()[i];
 		Attachment* attachment = slot->getAttachment();
-=======
-		spSlot* slot = Skeleton->drawOrder[i];
-
-		if (Skeleton->color.a == 0) {
-			spSkeletonClipping_clipEnd(clipper, slot);
+
+		if (slot->getColor().a == 0) {
+			clipper.clipEnd(*slot);
 			continue;
 		}
 
-		spAttachment* attachment = slot->attachment;
->>>>>>> d640ac4b
 		if (!attachment) continue;
 		if (!attachment->getRTTI().isExactly(RegionAttachment::rtti) && !attachment->getRTTI().isExactly(MeshAttachment::rtti) && !attachment->getRTTI().isExactly(ClippingAttachment::rtti)) continue;		
 		
-<<<<<<< HEAD
 		if (attachment->getRTTI().isExactly(RegionAttachment::rtti)) {
 			RegionAttachment* regionAttachment = (RegionAttachment*)attachment;
+
+			// Early out if region is invisible
+			if (regionAttachment->getColor().a == 0) {
+				clipper.clipEnd(*slot);
+				continue;
+			}
+
 			attachmentColor.set(regionAttachment->getColor());
 			attachmentAtlasRegion = (AtlasRegion*)regionAttachment->getRendererObject();
 			regionAttachment->computeWorldVertices(slot->getBone(), attachmentVertices, 0, 2);
-=======
-		if (attachment->type == SP_ATTACHMENT_REGION) {
-			spRegionAttachment* regionAttachment = (spRegionAttachment*)attachment;
-
-			// Early out if region is invisible
-			if (regionAttachment->color.a == 0) {
-				spSkeletonClipping_clipEnd(clipper, slot);
-				continue;
-			}
-
-			spColor_setFromColor(&attachmentColor, &regionAttachment->color);
-			attachmentAtlasRegion = (spAtlasRegion*)regionAttachment->rendererObject;
-			spRegionAttachment_computeWorldVertices(regionAttachment, slot->bone, attachmentVertices, 0, 2);
->>>>>>> d640ac4b
 			attachmentIndices = quadIndices;
 			attachmentUvs = regionAttachment->getUVs().buffer();
 			numVertices = 4;
 			numIndices = 6;
-<<<<<<< HEAD
 		} else if (attachment->getRTTI().isExactly(MeshAttachment::rtti)) {
 			MeshAttachment* mesh = (MeshAttachment*)attachment;
+
+			// Early out if region is invisible
+			if (mesh->getColor().a == 0) {
+				clipper.clipEnd(*slot);
+				continue;
+			}
+
 			attachmentColor.set(mesh->getColor());
 			attachmentAtlasRegion = (AtlasRegion*)mesh->getRendererObject();			
 			mesh->computeWorldVertices(*slot, 0, mesh->getWorldVerticesLength(), attachmentVertices, 0, 2);
@@ -258,25 +251,6 @@
 			attachmentUvs = mesh->getUVs().buffer();
 			numVertices = mesh->getWorldVerticesLength() >> 1;
 			numIndices = mesh->getTriangles().size();
-=======
-		} else if (attachment->type == SP_ATTACHMENT_MESH) {
-			spMeshAttachment* mesh = (spMeshAttachment*)attachment;
-
-			// Early out if region is invisible
-			if (mesh->color.a == 0) {
-				spSkeletonClipping_clipEnd(clipper, slot);
-				continue;
-			}
-
-			spColor_setFromColor(&attachmentColor, &mesh->color);
-			attachmentAtlasRegion = (spAtlasRegion*)mesh->rendererObject;			
-			if (mesh->super.worldVerticesLength > worldVertices->size) spFloatArray_setSize(worldVertices, mesh->super.worldVerticesLength);
-			spVertexAttachment_computeWorldVertices(&mesh->super, slot, 0, mesh->super.worldVerticesLength, attachmentVertices, 0, 2);
-			attachmentIndices = mesh->triangles;
-			attachmentUvs = mesh->uvs;
-			numVertices = mesh->super.worldVerticesLength >> 1;
-			numIndices = mesh->trianglesCount;
->>>>>>> d640ac4b
 		} else /* clipping */ {
 			ClippingAttachment* clip = (ClippingAttachment*)attachment;
 			clipper.clipStart(*slot, clip);
