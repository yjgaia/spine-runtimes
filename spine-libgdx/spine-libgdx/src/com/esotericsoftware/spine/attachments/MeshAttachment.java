--- conflicted
+++ resolved
@@ -80,11 +80,7 @@
 		arraycopy(other.triangles, 0, triangles, 0, triangles.length);
 
 		hullLength = other.hullLength;
-<<<<<<< HEAD
-		sequence = new Sequence(other.sequence);
-=======
-		sequence = sequence != null ? new Sequence(sequence) : null;
->>>>>>> 8a83d9aa
+		sequence = other.sequence != null ? new Sequence(other.sequence) : null;
 
 		// Nonessential.
 		if (other.edges != null) {
