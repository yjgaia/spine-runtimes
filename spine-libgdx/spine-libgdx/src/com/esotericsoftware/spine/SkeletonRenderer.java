/******************************************************************************
 * Spine Runtimes License Agreement
 * Last updated January 1, 2020. Replaces all prior versions.
 *
 * Copyright (c) 2013-2020, Esoteric Software LLC
 *
 * Integration of the Spine Runtimes into software or otherwise creating
 * derivative works of the Spine Runtimes is permitted under the terms and
 * conditions of Section 2 of the Spine Editor License Agreement:
 * http://esotericsoftware.com/spine-editor-license
 *
 * Otherwise, it is permitted to integrate the Spine Runtimes into software
 * or otherwise create derivative works of the Spine Runtimes (collectively,
 * "Products"), provided that each user of the Products must obtain their own
 * Spine Editor license and redistribution of the Products in any form must
 * include this license and copyright notice.
 *
 * THE SPINE RUNTIMES ARE PROVIDED BY ESOTERIC SOFTWARE LLC "AS IS" AND ANY
 * EXPRESS OR IMPLIED WARRANTIES, INCLUDING, BUT NOT LIMITED TO, THE IMPLIED
 * WARRANTIES OF MERCHANTABILITY AND FITNESS FOR A PARTICULAR PURPOSE ARE
 * DISCLAIMED. IN NO EVENT SHALL ESOTERIC SOFTWARE LLC BE LIABLE FOR ANY
 * DIRECT, INDIRECT, INCIDENTAL, SPECIAL, EXEMPLARY, OR CONSEQUENTIAL DAMAGES
 * (INCLUDING, BUT NOT LIMITED TO, PROCUREMENT OF SUBSTITUTE GOODS OR SERVICES,
 * BUSINESS INTERRUPTION, OR LOSS OF USE, DATA, OR PROFITS) HOWEVER CAUSED AND
 * ON ANY THEORY OF LIABILITY, WHETHER IN CONTRACT, STRICT LIABILITY, OR TORT
 * (INCLUDING NEGLIGENCE OR OTHERWISE) ARISING IN ANY WAY OUT OF THE USE OF
 * THE SPINE RUNTIMES, EVEN IF ADVISED OF THE POSSIBILITY OF SUCH DAMAGE.
 *****************************************************************************/

package com.esotericsoftware.spine;

import com.badlogic.gdx.graphics.Color;
import com.badlogic.gdx.graphics.Texture;
import com.badlogic.gdx.graphics.g2d.Batch;
import com.badlogic.gdx.graphics.g2d.PolygonSpriteBatch;
import com.badlogic.gdx.math.Vector2;
import com.badlogic.gdx.utils.FloatArray;
import com.badlogic.gdx.utils.Null;
import com.badlogic.gdx.utils.NumberUtils;
import com.badlogic.gdx.utils.ShortArray;

import com.esotericsoftware.spine.attachments.Attachment;
import com.esotericsoftware.spine.attachments.ClippingAttachment;
import com.esotericsoftware.spine.attachments.MeshAttachment;
import com.esotericsoftware.spine.attachments.RegionAttachment;
import com.esotericsoftware.spine.attachments.SkeletonAttachment;
import com.esotericsoftware.spine.utils.SkeletonClipping;
import com.esotericsoftware.spine.utils.TwoColorPolygonBatch;

public class SkeletonRenderer {
	static private final short[] quadTriangles = {0, 1, 2, 2, 3, 0};

	private boolean pmaColors, pmaBlendModes;
	private final FloatArray vertices = new FloatArray(32);
	private final SkeletonClipping clipper = new SkeletonClipping();
	private @Null VertexEffect vertexEffect;
	private final Vector2 temp = new Vector2();
	private final Vector2 temp2 = new Vector2();
	private final Color temp3 = new Color();
	private final Color temp4 = new Color();
	private final Color temp5 = new Color();
	private final Color temp6 = new Color();

	/** Renders the specified skeleton. If the batch is a PolygonSpriteBatch, {@link #draw(PolygonSpriteBatch, Skeleton)} is
	 * called. If the batch is a TwoColorPolygonBatch, {@link #draw(TwoColorPolygonBatch, Skeleton)} is called. Otherwise the
	 * skeleton is rendered without two color tinting and any mesh attachments will throw an exception.
	 * <p>
	 * This method may change the batch's {@link Batch#setBlendFunctionSeparate(int, int, int, int) blending function}. The
	 * previous blend function is not restored, since that could result in unnecessary flushes, depending on what is rendered
	 * next. */
	public void draw (Batch batch, Skeleton skeleton) {
		if (batch instanceof TwoColorPolygonBatch) {
			draw((TwoColorPolygonBatch)batch, skeleton);
			return;
		}
		if (batch instanceof PolygonSpriteBatch) {
			draw((PolygonSpriteBatch)batch, skeleton);
			return;
		}
		if (batch == null) throw new IllegalArgumentException("batch cannot be null.");
		if (skeleton == null) throw new IllegalArgumentException("skeleton cannot be null.");

		VertexEffect vertexEffect = this.vertexEffect;
		if (vertexEffect != null) vertexEffect.begin(skeleton);

		boolean pmaColors = this.pmaColors, pmaBlendModes = this.pmaBlendModes;
		BlendMode blendMode = null;
		float[] vertices = this.vertices.items;
		Color skeletonColor = skeleton.color;
		float r = skeletonColor.r, g = skeletonColor.g, b = skeletonColor.b, a = skeletonColor.a;
		Object[] drawOrder = skeleton.drawOrder.items;
		for (int i = 0, n = skeleton.drawOrder.size; i < n; i++) {
			Slot slot = (Slot)drawOrder[i];
			if (!slot.bone.active) {
				clipper.clipEnd(slot);
				continue;
			}
			Attachment attachment = slot.attachment;
			if (attachment instanceof RegionAttachment) {
				RegionAttachment region = (RegionAttachment)attachment;
				region.computeWorldVertices(slot.getBone(), vertices, 0, 5);
				Color color = region.getColor(), slotColor = slot.getColor();
				float alpha = a * slotColor.a * color.a * 255;
				float multiplier = pmaColors ? alpha : 255;

				BlendMode slotBlendMode = slot.data.getBlendMode();
				if (slotBlendMode != blendMode) {
					if (slotBlendMode == BlendMode.additive && pmaColors) {
						slotBlendMode = BlendMode.normal;
						alpha = 0;
					}
					blendMode = slotBlendMode;
<<<<<<< HEAD
					batch.setBlendFunction(blendMode.getSource(pmaBlendModes), blendMode.getDest());
=======
					blendMode.apply(batch, pmaBlendModes);
>>>>>>> 3d3f0198
				}

				float c = NumberUtils.intToFloatColor((int)alpha << 24 //
					| (int)(b * slotColor.b * color.b * multiplier) << 16 //
					| (int)(g * slotColor.g * color.g * multiplier) << 8 //
					| (int)(r * slotColor.r * color.r * multiplier));
				float[] uvs = region.getUVs();
				for (int u = 0, v = 2; u < 8; u += 2, v += 5) {
					vertices[v] = c;
					vertices[v + 1] = uvs[u];
					vertices[v + 2] = uvs[u + 1];
				}

				if (vertexEffect != null) applyVertexEffect(vertices, 20, 5, c, 0);

				batch.draw(region.getRegion().getTexture(), vertices, 0, 20);

			} else if (attachment instanceof ClippingAttachment) {
				clipper.clipStart(slot, (ClippingAttachment)attachment);
				continue;

			} else if (attachment instanceof MeshAttachment) {
				throw new RuntimeException(batch.getClass().getSimpleName()
					+ " cannot render meshes, PolygonSpriteBatch or TwoColorPolygonBatch is required.");

			} else if (attachment instanceof SkeletonAttachment) {
				Skeleton attachmentSkeleton = ((SkeletonAttachment)attachment).getSkeleton();
				if (attachmentSkeleton != null) draw(batch, attachmentSkeleton);
			}

			clipper.clipEnd(slot);
		}
		clipper.clipEnd();
		if (vertexEffect != null) vertexEffect.end();
	}

	/** Renders the specified skeleton, including meshes, but without two color tinting.
	 * <p>
	 * This method may change the batch's {@link Batch#setBlendFunctionSeparate(int, int, int, int) blending function}. The
	 * previous blend function is not restored, since that could result in unnecessary flushes, depending on what is rendered
	 * next. */
	public void draw (PolygonSpriteBatch batch, Skeleton skeleton) {
		if (batch == null) throw new IllegalArgumentException("batch cannot be null.");
		if (skeleton == null) throw new IllegalArgumentException("skeleton cannot be null.");

		Vector2 tempPosition = this.temp, tempUV = this.temp2;
		Color tempLight1 = this.temp3, tempDark1 = this.temp4;
		Color tempLight2 = this.temp5, tempDark2 = this.temp6;
		VertexEffect vertexEffect = this.vertexEffect;
		if (vertexEffect != null) vertexEffect.begin(skeleton);

		boolean pmaColors = this.pmaColors, pmaBlendModes = this.pmaBlendModes;
		BlendMode blendMode = null;
		int verticesLength = 0;
		float[] vertices = null, uvs = null;
		short[] triangles = null;
		Color color = null, skeletonColor = skeleton.color;
		float r = skeletonColor.r, g = skeletonColor.g, b = skeletonColor.b, a = skeletonColor.a;
		Object[] drawOrder = skeleton.drawOrder.items;
		for (int i = 0, n = skeleton.drawOrder.size; i < n; i++) {
			Slot slot = (Slot)drawOrder[i];
			if (!slot.bone.active) {
				clipper.clipEnd(slot);
				continue;
			}
			Texture texture = null;
			int vertexSize = clipper.isClipping() ? 2 : 5;
			Attachment attachment = slot.attachment;
			if (attachment instanceof RegionAttachment) {
				RegionAttachment region = (RegionAttachment)attachment;
				verticesLength = vertexSize << 2;
				vertices = this.vertices.items;
				region.computeWorldVertices(slot.getBone(), vertices, 0, vertexSize);
				triangles = quadTriangles;
				texture = region.getRegion().getTexture();
				uvs = region.getUVs();
				color = region.getColor();

			} else if (attachment instanceof MeshAttachment) {
				MeshAttachment mesh = (MeshAttachment)attachment;
				int count = mesh.getWorldVerticesLength();
				verticesLength = (count >> 1) * vertexSize;
				vertices = this.vertices.setSize(verticesLength);
				mesh.computeWorldVertices(slot, 0, count, vertices, 0, vertexSize);
				triangles = mesh.getTriangles();
				texture = mesh.getRegion().getTexture();
				uvs = mesh.getUVs();
				color = mesh.getColor();

			} else if (attachment instanceof ClippingAttachment) {
				ClippingAttachment clip = (ClippingAttachment)attachment;
				clipper.clipStart(slot, clip);
				continue;

			} else if (attachment instanceof SkeletonAttachment) {
				Skeleton attachmentSkeleton = ((SkeletonAttachment)attachment).getSkeleton();
				if (attachmentSkeleton != null) draw(batch, attachmentSkeleton);
			}

			if (texture != null) {
				Color slotColor = slot.getColor();
				float alpha = a * slotColor.a * color.a * 255;
				float multiplier = pmaColors ? alpha : 255;

				BlendMode slotBlendMode = slot.data.getBlendMode();
				if (slotBlendMode != blendMode) {
					if (slotBlendMode == BlendMode.additive && pmaColors) {
						slotBlendMode = BlendMode.normal;
						alpha = 0;
					}
					blendMode = slotBlendMode;
<<<<<<< HEAD
					batch.setBlendFunction(blendMode.getSource(pmaBlendModes), blendMode.getDest());
=======
					blendMode.apply(batch, pmaBlendModes);
>>>>>>> 3d3f0198
				}

				float c = NumberUtils.intToFloatColor((int)alpha << 24 //
					| (int)(b * slotColor.b * color.b * multiplier) << 16 //
					| (int)(g * slotColor.g * color.g * multiplier) << 8 //
					| (int)(r * slotColor.r * color.r * multiplier));

				if (clipper.isClipping()) {
					clipper.clipTriangles(vertices, verticesLength, triangles, triangles.length, uvs, c, 0, false);
					FloatArray clippedVertices = clipper.getClippedVertices();
					ShortArray clippedTriangles = clipper.getClippedTriangles();
					if (vertexEffect != null) applyVertexEffect(clippedVertices.items, clippedVertices.size, 5, c, 0);
					batch.draw(texture, clippedVertices.items, 0, clippedVertices.size, clippedTriangles.items, 0,
						clippedTriangles.size);
				} else {
					if (vertexEffect != null) {
						tempLight1.set(NumberUtils.floatToIntColor(c));
						tempDark1.set(0);
						for (int v = 0, u = 0; v < verticesLength; v += 5, u += 2) {
							tempPosition.x = vertices[v];
							tempPosition.y = vertices[v + 1];
							tempLight2.set(tempLight1);
							tempDark2.set(tempDark1);
							tempUV.x = uvs[u];
							tempUV.y = uvs[u + 1];
							vertexEffect.transform(tempPosition, tempUV, tempLight2, tempDark2);
							vertices[v] = tempPosition.x;
							vertices[v + 1] = tempPosition.y;
							vertices[v + 2] = tempLight2.toFloatBits();
							vertices[v + 3] = tempUV.x;
							vertices[v + 4] = tempUV.y;
						}
					} else {
						for (int v = 2, u = 0; v < verticesLength; v += 5, u += 2) {
							vertices[v] = c;
							vertices[v + 1] = uvs[u];
							vertices[v + 2] = uvs[u + 1];
						}
					}
					batch.draw(texture, vertices, 0, verticesLength, triangles, 0, triangles.length);
				}
			}

			clipper.clipEnd(slot);
		}
		clipper.clipEnd();
		if (vertexEffect != null) vertexEffect.end();
	}

	/** Renders the specified skeleton, including meshes and two color tinting.
	 * <p>
	 * This method may change the batch's {@link Batch#setBlendFunctionSeparate(int, int, int, int) blending function}. The
	 * previous blend function is not restored, since that could result in unnecessary flushes, depending on what is rendered
	 * next. */
	public void draw (TwoColorPolygonBatch batch, Skeleton skeleton) {
		if (batch == null) throw new IllegalArgumentException("batch cannot be null.");
		if (skeleton == null) throw new IllegalArgumentException("skeleton cannot be null.");

		Vector2 tempPosition = this.temp, tempUV = this.temp2;
		Color tempLight1 = this.temp3, tempDark1 = this.temp4;
		Color tempLight2 = this.temp5, tempDark2 = this.temp6;
		VertexEffect vertexEffect = this.vertexEffect;
		if (vertexEffect != null) vertexEffect.begin(skeleton);

		boolean pmaColors = this.pmaColors, pmaBlendModes = this.pmaBlendModes;
		batch.setPremultipliedAlpha(pmaColors);
		BlendMode blendMode = null;
		int verticesLength = 0;
		float[] vertices = null, uvs = null;
		short[] triangles = null;
		Color color = null, skeletonColor = skeleton.color;
		float r = skeletonColor.r, g = skeletonColor.g, b = skeletonColor.b, a = skeletonColor.a;
		Object[] drawOrder = skeleton.drawOrder.items;
		for (int i = 0, n = skeleton.drawOrder.size; i < n; i++) {
			Slot slot = (Slot)drawOrder[i];
			if (!slot.bone.active) {
				clipper.clipEnd(slot);
				continue;
			}
			Texture texture = null;
			int vertexSize = clipper.isClipping() ? 2 : 6;
			Attachment attachment = slot.attachment;
			if (attachment instanceof RegionAttachment) {
				RegionAttachment region = (RegionAttachment)attachment;
				verticesLength = vertexSize << 2;
				vertices = this.vertices.items;
				region.computeWorldVertices(slot.getBone(), vertices, 0, vertexSize);
				triangles = quadTriangles;
				texture = region.getRegion().getTexture();
				uvs = region.getUVs();
				color = region.getColor();

			} else if (attachment instanceof MeshAttachment) {
				MeshAttachment mesh = (MeshAttachment)attachment;
				int count = mesh.getWorldVerticesLength();
				verticesLength = (count >> 1) * vertexSize;
				vertices = this.vertices.setSize(verticesLength);
				mesh.computeWorldVertices(slot, 0, count, vertices, 0, vertexSize);
				triangles = mesh.getTriangles();
				texture = mesh.getRegion().getTexture();
				uvs = mesh.getUVs();
				color = mesh.getColor();

			} else if (attachment instanceof ClippingAttachment) {
				ClippingAttachment clip = (ClippingAttachment)attachment;
				clipper.clipStart(slot, clip);
				continue;

			} else if (attachment instanceof SkeletonAttachment) {
				Skeleton attachmentSkeleton = ((SkeletonAttachment)attachment).getSkeleton();
				if (attachmentSkeleton != null) draw(batch, attachmentSkeleton);
			}

			if (texture != null) {
				Color lightColor = slot.getColor();
				float alpha = a * lightColor.a * color.a * 255;
				float multiplier = pmaColors ? alpha : 255;

				BlendMode slotBlendMode = slot.data.getBlendMode();
				if (slotBlendMode != blendMode) {
					if (slotBlendMode == BlendMode.additive && pmaColors) {
						slotBlendMode = BlendMode.normal;
						alpha = 0;
					}
					blendMode = slotBlendMode;
<<<<<<< HEAD
					batch.setBlendFunction(blendMode.getSource(pmaBlendModes), blendMode.getDest());
=======
					blendMode.apply(batch, pmaBlendModes);
>>>>>>> 3d3f0198
				}

				float red = r * color.r * multiplier;
				float green = g * color.g * multiplier;
				float blue = b * color.b * multiplier;
				float light = NumberUtils.intToFloatColor((int)alpha << 24 //
					| (int)(blue * lightColor.b) << 16 //
					| (int)(green * lightColor.g) << 8 //
					| (int)(red * lightColor.r));
				Color darkColor = slot.getDarkColor();
				float dark = darkColor == null ? 0
					: NumberUtils.intToFloatColor((int)(blue * darkColor.b) << 16 //
						| (int)(green * darkColor.g) << 8 //
						| (int)(red * darkColor.r));

				if (clipper.isClipping()) {
					clipper.clipTriangles(vertices, verticesLength, triangles, triangles.length, uvs, light, dark, true);
					FloatArray clippedVertices = clipper.getClippedVertices();
					ShortArray clippedTriangles = clipper.getClippedTriangles();
					if (vertexEffect != null) applyVertexEffect(clippedVertices.items, clippedVertices.size, 6, light, dark);
					batch.drawTwoColor(texture, clippedVertices.items, 0, clippedVertices.size, clippedTriangles.items, 0,
						clippedTriangles.size);
				} else {
					if (vertexEffect != null) {
						tempLight1.set(NumberUtils.floatToIntColor(light));
						tempDark1.set(NumberUtils.floatToIntColor(dark));
						for (int v = 0, u = 0; v < verticesLength; v += 6, u += 2) {
							tempPosition.x = vertices[v];
							tempPosition.y = vertices[v + 1];
							tempLight2.set(tempLight1);
							tempDark2.set(tempDark1);
							tempUV.x = uvs[u];
							tempUV.y = uvs[u + 1];
							vertexEffect.transform(tempPosition, tempUV, tempLight2, tempDark2);
							vertices[v] = tempPosition.x;
							vertices[v + 1] = tempPosition.y;
							vertices[v + 2] = tempLight2.toFloatBits();
							vertices[v + 3] = tempDark2.toFloatBits();
							vertices[v + 4] = tempUV.x;
							vertices[v + 5] = tempUV.y;
						}
					} else {
						for (int v = 2, u = 0; v < verticesLength; v += 6, u += 2) {
							vertices[v] = light;
							vertices[v + 1] = dark;
							vertices[v + 2] = uvs[u];
							vertices[v + 3] = uvs[u + 1];
						}
					}
					batch.drawTwoColor(texture, vertices, 0, verticesLength, triangles, 0, triangles.length);
				}
			}

			clipper.clipEnd(slot);
		}
		clipper.clipEnd();
		if (vertexEffect != null) vertexEffect.end();
	}

	private void applyVertexEffect (float[] vertices, int verticesLength, int stride, float light, float dark) {
		Vector2 tempPosition = this.temp, tempUV = this.temp2;
		Color tempLight1 = this.temp3, tempDark1 = this.temp4;
		Color tempLight2 = this.temp5, tempDark2 = this.temp6;
		VertexEffect vertexEffect = this.vertexEffect;
		tempLight1.set(NumberUtils.floatToIntColor(light));
		tempDark1.set(NumberUtils.floatToIntColor(dark));
		if (stride == 5) {
			for (int v = 0; v < verticesLength; v += stride) {
				tempPosition.x = vertices[v];
				tempPosition.y = vertices[v + 1];
				tempUV.x = vertices[v + 3];
				tempUV.y = vertices[v + 4];
				tempLight2.set(tempLight1);
				tempDark2.set(tempDark1);
				vertexEffect.transform(tempPosition, tempUV, tempLight2, tempDark2);
				vertices[v] = tempPosition.x;
				vertices[v + 1] = tempPosition.y;
				vertices[v + 2] = tempLight2.toFloatBits();
				vertices[v + 3] = tempUV.x;
				vertices[v + 4] = tempUV.y;
			}
		} else {
			for (int v = 0; v < verticesLength; v += stride) {
				tempPosition.x = vertices[v];
				tempPosition.y = vertices[v + 1];
				tempUV.x = vertices[v + 4];
				tempUV.y = vertices[v + 5];
				tempLight2.set(tempLight1);
				tempDark2.set(tempDark1);
				vertexEffect.transform(tempPosition, tempUV, tempLight2, tempDark2);
				vertices[v] = tempPosition.x;
				vertices[v + 1] = tempPosition.y;
				vertices[v + 2] = tempLight2.toFloatBits();
				vertices[v + 3] = tempDark2.toFloatBits();
				vertices[v + 4] = tempUV.x;
				vertices[v + 5] = tempUV.y;
			}
		}
	}

	public boolean getPremultipliedAlphaColors () {
		return pmaColors;
	}

	/** If true, colors will be multiplied by their alpha before being sent to the GPU. Set to false if premultiplied alpha is not
	 * being used or if the shader does the multiplication (libgdx's default batch shaders do not). Default is false. */
	public void setPremultipliedAlphaColors (boolean pmaColors) {
		this.pmaColors = pmaColors;
	}

	public boolean getPremultipliedAlphaBlendModes () {
		return pmaBlendModes;
	}

	/** If true, blend modes for premultiplied alpha will be used. Set to false if premultiplied alpha is not being used. Default
	 * is false. */
	public void setPremultipliedAlphaBlendModes (boolean pmaBlendModes) {
		this.pmaBlendModes = pmaBlendModes;
	}

	/** Sets {@link #setPremultipliedAlphaColors(boolean)} and {@link #setPremultipliedAlphaBlendModes(boolean)}. */
	public void setPremultipliedAlpha (boolean pmaColorsAndBlendModes) {
		pmaColors = pmaColorsAndBlendModes;
		pmaBlendModes = pmaColorsAndBlendModes;
	}

	public @Null VertexEffect getVertexEffect () {
		return vertexEffect;
	}

	public void setVertexEffect (@Null VertexEffect vertexEffect) {
		this.vertexEffect = vertexEffect;
	}

	/** Modifies the skeleton or vertex positions, UVs, or colors during rendering. */
	static public interface VertexEffect {
		public void begin (Skeleton skeleton);

		public void transform (Vector2 position, Vector2 uv, Color color, Color darkColor);

		public void end ();
	}
}
<|MERGE_RESOLUTION|>--- conflicted
+++ resolved
@@ -1,506 +1,494 @@
-/******************************************************************************
- * Spine Runtimes License Agreement
- * Last updated January 1, 2020. Replaces all prior versions.
- *
- * Copyright (c) 2013-2020, Esoteric Software LLC
- *
- * Integration of the Spine Runtimes into software or otherwise creating
- * derivative works of the Spine Runtimes is permitted under the terms and
- * conditions of Section 2 of the Spine Editor License Agreement:
- * http://esotericsoftware.com/spine-editor-license
- *
- * Otherwise, it is permitted to integrate the Spine Runtimes into software
- * or otherwise create derivative works of the Spine Runtimes (collectively,
- * "Products"), provided that each user of the Products must obtain their own
- * Spine Editor license and redistribution of the Products in any form must
- * include this license and copyright notice.
- *
- * THE SPINE RUNTIMES ARE PROVIDED BY ESOTERIC SOFTWARE LLC "AS IS" AND ANY
- * EXPRESS OR IMPLIED WARRANTIES, INCLUDING, BUT NOT LIMITED TO, THE IMPLIED
- * WARRANTIES OF MERCHANTABILITY AND FITNESS FOR A PARTICULAR PURPOSE ARE
- * DISCLAIMED. IN NO EVENT SHALL ESOTERIC SOFTWARE LLC BE LIABLE FOR ANY
- * DIRECT, INDIRECT, INCIDENTAL, SPECIAL, EXEMPLARY, OR CONSEQUENTIAL DAMAGES
- * (INCLUDING, BUT NOT LIMITED TO, PROCUREMENT OF SUBSTITUTE GOODS OR SERVICES,
- * BUSINESS INTERRUPTION, OR LOSS OF USE, DATA, OR PROFITS) HOWEVER CAUSED AND
- * ON ANY THEORY OF LIABILITY, WHETHER IN CONTRACT, STRICT LIABILITY, OR TORT
- * (INCLUDING NEGLIGENCE OR OTHERWISE) ARISING IN ANY WAY OUT OF THE USE OF
- * THE SPINE RUNTIMES, EVEN IF ADVISED OF THE POSSIBILITY OF SUCH DAMAGE.
- *****************************************************************************/
-
-package com.esotericsoftware.spine;
-
-import com.badlogic.gdx.graphics.Color;
-import com.badlogic.gdx.graphics.Texture;
-import com.badlogic.gdx.graphics.g2d.Batch;
-import com.badlogic.gdx.graphics.g2d.PolygonSpriteBatch;
-import com.badlogic.gdx.math.Vector2;
-import com.badlogic.gdx.utils.FloatArray;
-import com.badlogic.gdx.utils.Null;
-import com.badlogic.gdx.utils.NumberUtils;
-import com.badlogic.gdx.utils.ShortArray;
-
-import com.esotericsoftware.spine.attachments.Attachment;
-import com.esotericsoftware.spine.attachments.ClippingAttachment;
-import com.esotericsoftware.spine.attachments.MeshAttachment;
-import com.esotericsoftware.spine.attachments.RegionAttachment;
-import com.esotericsoftware.spine.attachments.SkeletonAttachment;
-import com.esotericsoftware.spine.utils.SkeletonClipping;
-import com.esotericsoftware.spine.utils.TwoColorPolygonBatch;
-
-public class SkeletonRenderer {
-	static private final short[] quadTriangles = {0, 1, 2, 2, 3, 0};
-
-	private boolean pmaColors, pmaBlendModes;
-	private final FloatArray vertices = new FloatArray(32);
-	private final SkeletonClipping clipper = new SkeletonClipping();
-	private @Null VertexEffect vertexEffect;
-	private final Vector2 temp = new Vector2();
-	private final Vector2 temp2 = new Vector2();
-	private final Color temp3 = new Color();
-	private final Color temp4 = new Color();
-	private final Color temp5 = new Color();
-	private final Color temp6 = new Color();
-
-	/** Renders the specified skeleton. If the batch is a PolygonSpriteBatch, {@link #draw(PolygonSpriteBatch, Skeleton)} is
-	 * called. If the batch is a TwoColorPolygonBatch, {@link #draw(TwoColorPolygonBatch, Skeleton)} is called. Otherwise the
-	 * skeleton is rendered without two color tinting and any mesh attachments will throw an exception.
-	 * <p>
-	 * This method may change the batch's {@link Batch#setBlendFunctionSeparate(int, int, int, int) blending function}. The
-	 * previous blend function is not restored, since that could result in unnecessary flushes, depending on what is rendered
-	 * next. */
-	public void draw (Batch batch, Skeleton skeleton) {
-		if (batch instanceof TwoColorPolygonBatch) {
-			draw((TwoColorPolygonBatch)batch, skeleton);
-			return;
-		}
-		if (batch instanceof PolygonSpriteBatch) {
-			draw((PolygonSpriteBatch)batch, skeleton);
-			return;
-		}
-		if (batch == null) throw new IllegalArgumentException("batch cannot be null.");
-		if (skeleton == null) throw new IllegalArgumentException("skeleton cannot be null.");
-
-		VertexEffect vertexEffect = this.vertexEffect;
-		if (vertexEffect != null) vertexEffect.begin(skeleton);
-
-		boolean pmaColors = this.pmaColors, pmaBlendModes = this.pmaBlendModes;
-		BlendMode blendMode = null;
-		float[] vertices = this.vertices.items;
-		Color skeletonColor = skeleton.color;
-		float r = skeletonColor.r, g = skeletonColor.g, b = skeletonColor.b, a = skeletonColor.a;
-		Object[] drawOrder = skeleton.drawOrder.items;
-		for (int i = 0, n = skeleton.drawOrder.size; i < n; i++) {
-			Slot slot = (Slot)drawOrder[i];
-			if (!slot.bone.active) {
-				clipper.clipEnd(slot);
-				continue;
-			}
-			Attachment attachment = slot.attachment;
-			if (attachment instanceof RegionAttachment) {
-				RegionAttachment region = (RegionAttachment)attachment;
-				region.computeWorldVertices(slot.getBone(), vertices, 0, 5);
-				Color color = region.getColor(), slotColor = slot.getColor();
-				float alpha = a * slotColor.a * color.a * 255;
-				float multiplier = pmaColors ? alpha : 255;
-
-				BlendMode slotBlendMode = slot.data.getBlendMode();
-				if (slotBlendMode != blendMode) {
-					if (slotBlendMode == BlendMode.additive && pmaColors) {
-						slotBlendMode = BlendMode.normal;
-						alpha = 0;
-					}
-					blendMode = slotBlendMode;
-<<<<<<< HEAD
-					batch.setBlendFunction(blendMode.getSource(pmaBlendModes), blendMode.getDest());
-=======
-					blendMode.apply(batch, pmaBlendModes);
->>>>>>> 3d3f0198
-				}
-
-				float c = NumberUtils.intToFloatColor((int)alpha << 24 //
-					| (int)(b * slotColor.b * color.b * multiplier) << 16 //
-					| (int)(g * slotColor.g * color.g * multiplier) << 8 //
-					| (int)(r * slotColor.r * color.r * multiplier));
-				float[] uvs = region.getUVs();
-				for (int u = 0, v = 2; u < 8; u += 2, v += 5) {
-					vertices[v] = c;
-					vertices[v + 1] = uvs[u];
-					vertices[v + 2] = uvs[u + 1];
-				}
-
-				if (vertexEffect != null) applyVertexEffect(vertices, 20, 5, c, 0);
-
-				batch.draw(region.getRegion().getTexture(), vertices, 0, 20);
-
-			} else if (attachment instanceof ClippingAttachment) {
-				clipper.clipStart(slot, (ClippingAttachment)attachment);
-				continue;
-
-			} else if (attachment instanceof MeshAttachment) {
-				throw new RuntimeException(batch.getClass().getSimpleName()
-					+ " cannot render meshes, PolygonSpriteBatch or TwoColorPolygonBatch is required.");
-
-			} else if (attachment instanceof SkeletonAttachment) {
-				Skeleton attachmentSkeleton = ((SkeletonAttachment)attachment).getSkeleton();
-				if (attachmentSkeleton != null) draw(batch, attachmentSkeleton);
-			}
-
-			clipper.clipEnd(slot);
-		}
-		clipper.clipEnd();
-		if (vertexEffect != null) vertexEffect.end();
-	}
-
-	/** Renders the specified skeleton, including meshes, but without two color tinting.
-	 * <p>
-	 * This method may change the batch's {@link Batch#setBlendFunctionSeparate(int, int, int, int) blending function}. The
-	 * previous blend function is not restored, since that could result in unnecessary flushes, depending on what is rendered
-	 * next. */
-	public void draw (PolygonSpriteBatch batch, Skeleton skeleton) {
-		if (batch == null) throw new IllegalArgumentException("batch cannot be null.");
-		if (skeleton == null) throw new IllegalArgumentException("skeleton cannot be null.");
-
-		Vector2 tempPosition = this.temp, tempUV = this.temp2;
-		Color tempLight1 = this.temp3, tempDark1 = this.temp4;
-		Color tempLight2 = this.temp5, tempDark2 = this.temp6;
-		VertexEffect vertexEffect = this.vertexEffect;
-		if (vertexEffect != null) vertexEffect.begin(skeleton);
-
-		boolean pmaColors = this.pmaColors, pmaBlendModes = this.pmaBlendModes;
-		BlendMode blendMode = null;
-		int verticesLength = 0;
-		float[] vertices = null, uvs = null;
-		short[] triangles = null;
-		Color color = null, skeletonColor = skeleton.color;
-		float r = skeletonColor.r, g = skeletonColor.g, b = skeletonColor.b, a = skeletonColor.a;
-		Object[] drawOrder = skeleton.drawOrder.items;
-		for (int i = 0, n = skeleton.drawOrder.size; i < n; i++) {
-			Slot slot = (Slot)drawOrder[i];
-			if (!slot.bone.active) {
-				clipper.clipEnd(slot);
-				continue;
-			}
-			Texture texture = null;
-			int vertexSize = clipper.isClipping() ? 2 : 5;
-			Attachment attachment = slot.attachment;
-			if (attachment instanceof RegionAttachment) {
-				RegionAttachment region = (RegionAttachment)attachment;
-				verticesLength = vertexSize << 2;
-				vertices = this.vertices.items;
-				region.computeWorldVertices(slot.getBone(), vertices, 0, vertexSize);
-				triangles = quadTriangles;
-				texture = region.getRegion().getTexture();
-				uvs = region.getUVs();
-				color = region.getColor();
-
-			} else if (attachment instanceof MeshAttachment) {
-				MeshAttachment mesh = (MeshAttachment)attachment;
-				int count = mesh.getWorldVerticesLength();
-				verticesLength = (count >> 1) * vertexSize;
-				vertices = this.vertices.setSize(verticesLength);
-				mesh.computeWorldVertices(slot, 0, count, vertices, 0, vertexSize);
-				triangles = mesh.getTriangles();
-				texture = mesh.getRegion().getTexture();
-				uvs = mesh.getUVs();
-				color = mesh.getColor();
-
-			} else if (attachment instanceof ClippingAttachment) {
-				ClippingAttachment clip = (ClippingAttachment)attachment;
-				clipper.clipStart(slot, clip);
-				continue;
-
-			} else if (attachment instanceof SkeletonAttachment) {
-				Skeleton attachmentSkeleton = ((SkeletonAttachment)attachment).getSkeleton();
-				if (attachmentSkeleton != null) draw(batch, attachmentSkeleton);
-			}
-
-			if (texture != null) {
-				Color slotColor = slot.getColor();
-				float alpha = a * slotColor.a * color.a * 255;
-				float multiplier = pmaColors ? alpha : 255;
-
-				BlendMode slotBlendMode = slot.data.getBlendMode();
-				if (slotBlendMode != blendMode) {
-					if (slotBlendMode == BlendMode.additive && pmaColors) {
-						slotBlendMode = BlendMode.normal;
-						alpha = 0;
-					}
-					blendMode = slotBlendMode;
-<<<<<<< HEAD
-					batch.setBlendFunction(blendMode.getSource(pmaBlendModes), blendMode.getDest());
-=======
-					blendMode.apply(batch, pmaBlendModes);
->>>>>>> 3d3f0198
-				}
-
-				float c = NumberUtils.intToFloatColor((int)alpha << 24 //
-					| (int)(b * slotColor.b * color.b * multiplier) << 16 //
-					| (int)(g * slotColor.g * color.g * multiplier) << 8 //
-					| (int)(r * slotColor.r * color.r * multiplier));
-
-				if (clipper.isClipping()) {
-					clipper.clipTriangles(vertices, verticesLength, triangles, triangles.length, uvs, c, 0, false);
-					FloatArray clippedVertices = clipper.getClippedVertices();
-					ShortArray clippedTriangles = clipper.getClippedTriangles();
-					if (vertexEffect != null) applyVertexEffect(clippedVertices.items, clippedVertices.size, 5, c, 0);
-					batch.draw(texture, clippedVertices.items, 0, clippedVertices.size, clippedTriangles.items, 0,
-						clippedTriangles.size);
-				} else {
-					if (vertexEffect != null) {
-						tempLight1.set(NumberUtils.floatToIntColor(c));
-						tempDark1.set(0);
-						for (int v = 0, u = 0; v < verticesLength; v += 5, u += 2) {
-							tempPosition.x = vertices[v];
-							tempPosition.y = vertices[v + 1];
-							tempLight2.set(tempLight1);
-							tempDark2.set(tempDark1);
-							tempUV.x = uvs[u];
-							tempUV.y = uvs[u + 1];
-							vertexEffect.transform(tempPosition, tempUV, tempLight2, tempDark2);
-							vertices[v] = tempPosition.x;
-							vertices[v + 1] = tempPosition.y;
-							vertices[v + 2] = tempLight2.toFloatBits();
-							vertices[v + 3] = tempUV.x;
-							vertices[v + 4] = tempUV.y;
-						}
-					} else {
-						for (int v = 2, u = 0; v < verticesLength; v += 5, u += 2) {
-							vertices[v] = c;
-							vertices[v + 1] = uvs[u];
-							vertices[v + 2] = uvs[u + 1];
-						}
-					}
-					batch.draw(texture, vertices, 0, verticesLength, triangles, 0, triangles.length);
-				}
-			}
-
-			clipper.clipEnd(slot);
-		}
-		clipper.clipEnd();
-		if (vertexEffect != null) vertexEffect.end();
-	}
-
-	/** Renders the specified skeleton, including meshes and two color tinting.
-	 * <p>
-	 * This method may change the batch's {@link Batch#setBlendFunctionSeparate(int, int, int, int) blending function}. The
-	 * previous blend function is not restored, since that could result in unnecessary flushes, depending on what is rendered
-	 * next. */
-	public void draw (TwoColorPolygonBatch batch, Skeleton skeleton) {
-		if (batch == null) throw new IllegalArgumentException("batch cannot be null.");
-		if (skeleton == null) throw new IllegalArgumentException("skeleton cannot be null.");
-
-		Vector2 tempPosition = this.temp, tempUV = this.temp2;
-		Color tempLight1 = this.temp3, tempDark1 = this.temp4;
-		Color tempLight2 = this.temp5, tempDark2 = this.temp6;
-		VertexEffect vertexEffect = this.vertexEffect;
-		if (vertexEffect != null) vertexEffect.begin(skeleton);
-
-		boolean pmaColors = this.pmaColors, pmaBlendModes = this.pmaBlendModes;
-		batch.setPremultipliedAlpha(pmaColors);
-		BlendMode blendMode = null;
-		int verticesLength = 0;
-		float[] vertices = null, uvs = null;
-		short[] triangles = null;
-		Color color = null, skeletonColor = skeleton.color;
-		float r = skeletonColor.r, g = skeletonColor.g, b = skeletonColor.b, a = skeletonColor.a;
-		Object[] drawOrder = skeleton.drawOrder.items;
-		for (int i = 0, n = skeleton.drawOrder.size; i < n; i++) {
-			Slot slot = (Slot)drawOrder[i];
-			if (!slot.bone.active) {
-				clipper.clipEnd(slot);
-				continue;
-			}
-			Texture texture = null;
-			int vertexSize = clipper.isClipping() ? 2 : 6;
-			Attachment attachment = slot.attachment;
-			if (attachment instanceof RegionAttachment) {
-				RegionAttachment region = (RegionAttachment)attachment;
-				verticesLength = vertexSize << 2;
-				vertices = this.vertices.items;
-				region.computeWorldVertices(slot.getBone(), vertices, 0, vertexSize);
-				triangles = quadTriangles;
-				texture = region.getRegion().getTexture();
-				uvs = region.getUVs();
-				color = region.getColor();
-
-			} else if (attachment instanceof MeshAttachment) {
-				MeshAttachment mesh = (MeshAttachment)attachment;
-				int count = mesh.getWorldVerticesLength();
-				verticesLength = (count >> 1) * vertexSize;
-				vertices = this.vertices.setSize(verticesLength);
-				mesh.computeWorldVertices(slot, 0, count, vertices, 0, vertexSize);
-				triangles = mesh.getTriangles();
-				texture = mesh.getRegion().getTexture();
-				uvs = mesh.getUVs();
-				color = mesh.getColor();
-
-			} else if (attachment instanceof ClippingAttachment) {
-				ClippingAttachment clip = (ClippingAttachment)attachment;
-				clipper.clipStart(slot, clip);
-				continue;
-
-			} else if (attachment instanceof SkeletonAttachment) {
-				Skeleton attachmentSkeleton = ((SkeletonAttachment)attachment).getSkeleton();
-				if (attachmentSkeleton != null) draw(batch, attachmentSkeleton);
-			}
-
-			if (texture != null) {
-				Color lightColor = slot.getColor();
-				float alpha = a * lightColor.a * color.a * 255;
-				float multiplier = pmaColors ? alpha : 255;
-
-				BlendMode slotBlendMode = slot.data.getBlendMode();
-				if (slotBlendMode != blendMode) {
-					if (slotBlendMode == BlendMode.additive && pmaColors) {
-						slotBlendMode = BlendMode.normal;
-						alpha = 0;
-					}
-					blendMode = slotBlendMode;
-<<<<<<< HEAD
-					batch.setBlendFunction(blendMode.getSource(pmaBlendModes), blendMode.getDest());
-=======
-					blendMode.apply(batch, pmaBlendModes);
->>>>>>> 3d3f0198
-				}
-
-				float red = r * color.r * multiplier;
-				float green = g * color.g * multiplier;
-				float blue = b * color.b * multiplier;
-				float light = NumberUtils.intToFloatColor((int)alpha << 24 //
-					| (int)(blue * lightColor.b) << 16 //
-					| (int)(green * lightColor.g) << 8 //
-					| (int)(red * lightColor.r));
-				Color darkColor = slot.getDarkColor();
-				float dark = darkColor == null ? 0
-					: NumberUtils.intToFloatColor((int)(blue * darkColor.b) << 16 //
-						| (int)(green * darkColor.g) << 8 //
-						| (int)(red * darkColor.r));
-
-				if (clipper.isClipping()) {
-					clipper.clipTriangles(vertices, verticesLength, triangles, triangles.length, uvs, light, dark, true);
-					FloatArray clippedVertices = clipper.getClippedVertices();
-					ShortArray clippedTriangles = clipper.getClippedTriangles();
-					if (vertexEffect != null) applyVertexEffect(clippedVertices.items, clippedVertices.size, 6, light, dark);
-					batch.drawTwoColor(texture, clippedVertices.items, 0, clippedVertices.size, clippedTriangles.items, 0,
-						clippedTriangles.size);
-				} else {
-					if (vertexEffect != null) {
-						tempLight1.set(NumberUtils.floatToIntColor(light));
-						tempDark1.set(NumberUtils.floatToIntColor(dark));
-						for (int v = 0, u = 0; v < verticesLength; v += 6, u += 2) {
-							tempPosition.x = vertices[v];
-							tempPosition.y = vertices[v + 1];
-							tempLight2.set(tempLight1);
-							tempDark2.set(tempDark1);
-							tempUV.x = uvs[u];
-							tempUV.y = uvs[u + 1];
-							vertexEffect.transform(tempPosition, tempUV, tempLight2, tempDark2);
-							vertices[v] = tempPosition.x;
-							vertices[v + 1] = tempPosition.y;
-							vertices[v + 2] = tempLight2.toFloatBits();
-							vertices[v + 3] = tempDark2.toFloatBits();
-							vertices[v + 4] = tempUV.x;
-							vertices[v + 5] = tempUV.y;
-						}
-					} else {
-						for (int v = 2, u = 0; v < verticesLength; v += 6, u += 2) {
-							vertices[v] = light;
-							vertices[v + 1] = dark;
-							vertices[v + 2] = uvs[u];
-							vertices[v + 3] = uvs[u + 1];
-						}
-					}
-					batch.drawTwoColor(texture, vertices, 0, verticesLength, triangles, 0, triangles.length);
-				}
-			}
-
-			clipper.clipEnd(slot);
-		}
-		clipper.clipEnd();
-		if (vertexEffect != null) vertexEffect.end();
-	}
-
-	private void applyVertexEffect (float[] vertices, int verticesLength, int stride, float light, float dark) {
-		Vector2 tempPosition = this.temp, tempUV = this.temp2;
-		Color tempLight1 = this.temp3, tempDark1 = this.temp4;
-		Color tempLight2 = this.temp5, tempDark2 = this.temp6;
-		VertexEffect vertexEffect = this.vertexEffect;
-		tempLight1.set(NumberUtils.floatToIntColor(light));
-		tempDark1.set(NumberUtils.floatToIntColor(dark));
-		if (stride == 5) {
-			for (int v = 0; v < verticesLength; v += stride) {
-				tempPosition.x = vertices[v];
-				tempPosition.y = vertices[v + 1];
-				tempUV.x = vertices[v + 3];
-				tempUV.y = vertices[v + 4];
-				tempLight2.set(tempLight1);
-				tempDark2.set(tempDark1);
-				vertexEffect.transform(tempPosition, tempUV, tempLight2, tempDark2);
-				vertices[v] = tempPosition.x;
-				vertices[v + 1] = tempPosition.y;
-				vertices[v + 2] = tempLight2.toFloatBits();
-				vertices[v + 3] = tempUV.x;
-				vertices[v + 4] = tempUV.y;
-			}
-		} else {
-			for (int v = 0; v < verticesLength; v += stride) {
-				tempPosition.x = vertices[v];
-				tempPosition.y = vertices[v + 1];
-				tempUV.x = vertices[v + 4];
-				tempUV.y = vertices[v + 5];
-				tempLight2.set(tempLight1);
-				tempDark2.set(tempDark1);
-				vertexEffect.transform(tempPosition, tempUV, tempLight2, tempDark2);
-				vertices[v] = tempPosition.x;
-				vertices[v + 1] = tempPosition.y;
-				vertices[v + 2] = tempLight2.toFloatBits();
-				vertices[v + 3] = tempDark2.toFloatBits();
-				vertices[v + 4] = tempUV.x;
-				vertices[v + 5] = tempUV.y;
-			}
-		}
-	}
-
-	public boolean getPremultipliedAlphaColors () {
-		return pmaColors;
-	}
-
-	/** If true, colors will be multiplied by their alpha before being sent to the GPU. Set to false if premultiplied alpha is not
-	 * being used or if the shader does the multiplication (libgdx's default batch shaders do not). Default is false. */
-	public void setPremultipliedAlphaColors (boolean pmaColors) {
-		this.pmaColors = pmaColors;
-	}
-
-	public boolean getPremultipliedAlphaBlendModes () {
-		return pmaBlendModes;
-	}
-
-	/** If true, blend modes for premultiplied alpha will be used. Set to false if premultiplied alpha is not being used. Default
-	 * is false. */
-	public void setPremultipliedAlphaBlendModes (boolean pmaBlendModes) {
-		this.pmaBlendModes = pmaBlendModes;
-	}
-
-	/** Sets {@link #setPremultipliedAlphaColors(boolean)} and {@link #setPremultipliedAlphaBlendModes(boolean)}. */
-	public void setPremultipliedAlpha (boolean pmaColorsAndBlendModes) {
-		pmaColors = pmaColorsAndBlendModes;
-		pmaBlendModes = pmaColorsAndBlendModes;
-	}
-
-	public @Null VertexEffect getVertexEffect () {
-		return vertexEffect;
-	}
-
-	public void setVertexEffect (@Null VertexEffect vertexEffect) {
-		this.vertexEffect = vertexEffect;
-	}
-
-	/** Modifies the skeleton or vertex positions, UVs, or colors during rendering. */
-	static public interface VertexEffect {
-		public void begin (Skeleton skeleton);
-
-		public void transform (Vector2 position, Vector2 uv, Color color, Color darkColor);
-
-		public void end ();
-	}
-}
+/******************************************************************************
+ * Spine Runtimes License Agreement
+ * Last updated January 1, 2020. Replaces all prior versions.
+ *
+ * Copyright (c) 2013-2020, Esoteric Software LLC
+ *
+ * Integration of the Spine Runtimes into software or otherwise creating
+ * derivative works of the Spine Runtimes is permitted under the terms and
+ * conditions of Section 2 of the Spine Editor License Agreement:
+ * http://esotericsoftware.com/spine-editor-license
+ *
+ * Otherwise, it is permitted to integrate the Spine Runtimes into software
+ * or otherwise create derivative works of the Spine Runtimes (collectively,
+ * "Products"), provided that each user of the Products must obtain their own
+ * Spine Editor license and redistribution of the Products in any form must
+ * include this license and copyright notice.
+ *
+ * THE SPINE RUNTIMES ARE PROVIDED BY ESOTERIC SOFTWARE LLC "AS IS" AND ANY
+ * EXPRESS OR IMPLIED WARRANTIES, INCLUDING, BUT NOT LIMITED TO, THE IMPLIED
+ * WARRANTIES OF MERCHANTABILITY AND FITNESS FOR A PARTICULAR PURPOSE ARE
+ * DISCLAIMED. IN NO EVENT SHALL ESOTERIC SOFTWARE LLC BE LIABLE FOR ANY
+ * DIRECT, INDIRECT, INCIDENTAL, SPECIAL, EXEMPLARY, OR CONSEQUENTIAL DAMAGES
+ * (INCLUDING, BUT NOT LIMITED TO, PROCUREMENT OF SUBSTITUTE GOODS OR SERVICES,
+ * BUSINESS INTERRUPTION, OR LOSS OF USE, DATA, OR PROFITS) HOWEVER CAUSED AND
+ * ON ANY THEORY OF LIABILITY, WHETHER IN CONTRACT, STRICT LIABILITY, OR TORT
+ * (INCLUDING NEGLIGENCE OR OTHERWISE) ARISING IN ANY WAY OUT OF THE USE OF
+ * THE SPINE RUNTIMES, EVEN IF ADVISED OF THE POSSIBILITY OF SUCH DAMAGE.
+ *****************************************************************************/
+
+package com.esotericsoftware.spine;
+
+import com.badlogic.gdx.graphics.Color;
+import com.badlogic.gdx.graphics.Texture;
+import com.badlogic.gdx.graphics.g2d.Batch;
+import com.badlogic.gdx.graphics.g2d.PolygonSpriteBatch;
+import com.badlogic.gdx.math.Vector2;
+import com.badlogic.gdx.utils.FloatArray;
+import com.badlogic.gdx.utils.Null;
+import com.badlogic.gdx.utils.NumberUtils;
+import com.badlogic.gdx.utils.ShortArray;
+
+import com.esotericsoftware.spine.attachments.Attachment;
+import com.esotericsoftware.spine.attachments.ClippingAttachment;
+import com.esotericsoftware.spine.attachments.MeshAttachment;
+import com.esotericsoftware.spine.attachments.RegionAttachment;
+import com.esotericsoftware.spine.attachments.SkeletonAttachment;
+import com.esotericsoftware.spine.utils.SkeletonClipping;
+import com.esotericsoftware.spine.utils.TwoColorPolygonBatch;
+
+public class SkeletonRenderer {
+	static private final short[] quadTriangles = {0, 1, 2, 2, 3, 0};
+
+	private boolean pmaColors, pmaBlendModes;
+	private final FloatArray vertices = new FloatArray(32);
+	private final SkeletonClipping clipper = new SkeletonClipping();
+	private @Null VertexEffect vertexEffect;
+	private final Vector2 temp = new Vector2();
+	private final Vector2 temp2 = new Vector2();
+	private final Color temp3 = new Color();
+	private final Color temp4 = new Color();
+	private final Color temp5 = new Color();
+	private final Color temp6 = new Color();
+
+	/** Renders the specified skeleton. If the batch is a PolygonSpriteBatch, {@link #draw(PolygonSpriteBatch, Skeleton)} is
+	 * called. If the batch is a TwoColorPolygonBatch, {@link #draw(TwoColorPolygonBatch, Skeleton)} is called. Otherwise the
+	 * skeleton is rendered without two color tinting and any mesh attachments will throw an exception.
+	 * <p>
+	 * This method may change the batch's {@link Batch#setBlendFunctionSeparate(int, int, int, int) blending function}. The
+	 * previous blend function is not restored, since that could result in unnecessary flushes, depending on what is rendered
+	 * next. */
+	public void draw (Batch batch, Skeleton skeleton) {
+		if (batch instanceof TwoColorPolygonBatch) {
+			draw((TwoColorPolygonBatch)batch, skeleton);
+			return;
+		}
+		if (batch instanceof PolygonSpriteBatch) {
+			draw((PolygonSpriteBatch)batch, skeleton);
+			return;
+		}
+		if (batch == null) throw new IllegalArgumentException("batch cannot be null.");
+		if (skeleton == null) throw new IllegalArgumentException("skeleton cannot be null.");
+
+		VertexEffect vertexEffect = this.vertexEffect;
+		if (vertexEffect != null) vertexEffect.begin(skeleton);
+
+		boolean pmaColors = this.pmaColors, pmaBlendModes = this.pmaBlendModes;
+		BlendMode blendMode = null;
+		float[] vertices = this.vertices.items;
+		Color skeletonColor = skeleton.color;
+		float r = skeletonColor.r, g = skeletonColor.g, b = skeletonColor.b, a = skeletonColor.a;
+		Object[] drawOrder = skeleton.drawOrder.items;
+		for (int i = 0, n = skeleton.drawOrder.size; i < n; i++) {
+			Slot slot = (Slot)drawOrder[i];
+			if (!slot.bone.active) {
+				clipper.clipEnd(slot);
+				continue;
+			}
+			Attachment attachment = slot.attachment;
+			if (attachment instanceof RegionAttachment) {
+				RegionAttachment region = (RegionAttachment)attachment;
+				region.computeWorldVertices(slot.getBone(), vertices, 0, 5);
+				Color color = region.getColor(), slotColor = slot.getColor();
+				float alpha = a * slotColor.a * color.a * 255;
+				float multiplier = pmaColors ? alpha : 255;
+
+				BlendMode slotBlendMode = slot.data.getBlendMode();
+				if (slotBlendMode != blendMode) {
+					if (slotBlendMode == BlendMode.additive && pmaColors) {
+						slotBlendMode = BlendMode.normal;
+						alpha = 0;
+					}
+					blendMode = slotBlendMode;
+					blendMode.apply(batch, pmaBlendModes);
+				}
+
+				float c = NumberUtils.intToFloatColor((int)alpha << 24 //
+					| (int)(b * slotColor.b * color.b * multiplier) << 16 //
+					| (int)(g * slotColor.g * color.g * multiplier) << 8 //
+					| (int)(r * slotColor.r * color.r * multiplier));
+				float[] uvs = region.getUVs();
+				for (int u = 0, v = 2; u < 8; u += 2, v += 5) {
+					vertices[v] = c;
+					vertices[v + 1] = uvs[u];
+					vertices[v + 2] = uvs[u + 1];
+				}
+
+				if (vertexEffect != null) applyVertexEffect(vertices, 20, 5, c, 0);
+
+				batch.draw(region.getRegion().getTexture(), vertices, 0, 20);
+
+			} else if (attachment instanceof ClippingAttachment) {
+				clipper.clipStart(slot, (ClippingAttachment)attachment);
+				continue;
+
+			} else if (attachment instanceof MeshAttachment) {
+				throw new RuntimeException(batch.getClass().getSimpleName()
+					+ " cannot render meshes, PolygonSpriteBatch or TwoColorPolygonBatch is required.");
+
+			} else if (attachment instanceof SkeletonAttachment) {
+				Skeleton attachmentSkeleton = ((SkeletonAttachment)attachment).getSkeleton();
+				if (attachmentSkeleton != null) draw(batch, attachmentSkeleton);
+			}
+
+			clipper.clipEnd(slot);
+		}
+		clipper.clipEnd();
+		if (vertexEffect != null) vertexEffect.end();
+	}
+
+	/** Renders the specified skeleton, including meshes, but without two color tinting.
+	 * <p>
+	 * This method may change the batch's {@link Batch#setBlendFunctionSeparate(int, int, int, int) blending function}. The
+	 * previous blend function is not restored, since that could result in unnecessary flushes, depending on what is rendered
+	 * next. */
+	public void draw (PolygonSpriteBatch batch, Skeleton skeleton) {
+		if (batch == null) throw new IllegalArgumentException("batch cannot be null.");
+		if (skeleton == null) throw new IllegalArgumentException("skeleton cannot be null.");
+
+		Vector2 tempPosition = this.temp, tempUV = this.temp2;
+		Color tempLight1 = this.temp3, tempDark1 = this.temp4;
+		Color tempLight2 = this.temp5, tempDark2 = this.temp6;
+		VertexEffect vertexEffect = this.vertexEffect;
+		if (vertexEffect != null) vertexEffect.begin(skeleton);
+
+		boolean pmaColors = this.pmaColors, pmaBlendModes = this.pmaBlendModes;
+		BlendMode blendMode = null;
+		int verticesLength = 0;
+		float[] vertices = null, uvs = null;
+		short[] triangles = null;
+		Color color = null, skeletonColor = skeleton.color;
+		float r = skeletonColor.r, g = skeletonColor.g, b = skeletonColor.b, a = skeletonColor.a;
+		Object[] drawOrder = skeleton.drawOrder.items;
+		for (int i = 0, n = skeleton.drawOrder.size; i < n; i++) {
+			Slot slot = (Slot)drawOrder[i];
+			if (!slot.bone.active) {
+				clipper.clipEnd(slot);
+				continue;
+			}
+			Texture texture = null;
+			int vertexSize = clipper.isClipping() ? 2 : 5;
+			Attachment attachment = slot.attachment;
+			if (attachment instanceof RegionAttachment) {
+				RegionAttachment region = (RegionAttachment)attachment;
+				verticesLength = vertexSize << 2;
+				vertices = this.vertices.items;
+				region.computeWorldVertices(slot.getBone(), vertices, 0, vertexSize);
+				triangles = quadTriangles;
+				texture = region.getRegion().getTexture();
+				uvs = region.getUVs();
+				color = region.getColor();
+
+			} else if (attachment instanceof MeshAttachment) {
+				MeshAttachment mesh = (MeshAttachment)attachment;
+				int count = mesh.getWorldVerticesLength();
+				verticesLength = (count >> 1) * vertexSize;
+				vertices = this.vertices.setSize(verticesLength);
+				mesh.computeWorldVertices(slot, 0, count, vertices, 0, vertexSize);
+				triangles = mesh.getTriangles();
+				texture = mesh.getRegion().getTexture();
+				uvs = mesh.getUVs();
+				color = mesh.getColor();
+
+			} else if (attachment instanceof ClippingAttachment) {
+				ClippingAttachment clip = (ClippingAttachment)attachment;
+				clipper.clipStart(slot, clip);
+				continue;
+
+			} else if (attachment instanceof SkeletonAttachment) {
+				Skeleton attachmentSkeleton = ((SkeletonAttachment)attachment).getSkeleton();
+				if (attachmentSkeleton != null) draw(batch, attachmentSkeleton);
+			}
+
+			if (texture != null) {
+				Color slotColor = slot.getColor();
+				float alpha = a * slotColor.a * color.a * 255;
+				float multiplier = pmaColors ? alpha : 255;
+
+				BlendMode slotBlendMode = slot.data.getBlendMode();
+				if (slotBlendMode != blendMode) {
+					if (slotBlendMode == BlendMode.additive && pmaColors) {
+						slotBlendMode = BlendMode.normal;
+						alpha = 0;
+					}
+					blendMode = slotBlendMode;
+					blendMode.apply(batch, pmaBlendModes);
+				}
+
+				float c = NumberUtils.intToFloatColor((int)alpha << 24 //
+					| (int)(b * slotColor.b * color.b * multiplier) << 16 //
+					| (int)(g * slotColor.g * color.g * multiplier) << 8 //
+					| (int)(r * slotColor.r * color.r * multiplier));
+
+				if (clipper.isClipping()) {
+					clipper.clipTriangles(vertices, verticesLength, triangles, triangles.length, uvs, c, 0, false);
+					FloatArray clippedVertices = clipper.getClippedVertices();
+					ShortArray clippedTriangles = clipper.getClippedTriangles();
+					if (vertexEffect != null) applyVertexEffect(clippedVertices.items, clippedVertices.size, 5, c, 0);
+					batch.draw(texture, clippedVertices.items, 0, clippedVertices.size, clippedTriangles.items, 0,
+						clippedTriangles.size);
+				} else {
+					if (vertexEffect != null) {
+						tempLight1.set(NumberUtils.floatToIntColor(c));
+						tempDark1.set(0);
+						for (int v = 0, u = 0; v < verticesLength; v += 5, u += 2) {
+							tempPosition.x = vertices[v];
+							tempPosition.y = vertices[v + 1];
+							tempLight2.set(tempLight1);
+							tempDark2.set(tempDark1);
+							tempUV.x = uvs[u];
+							tempUV.y = uvs[u + 1];
+							vertexEffect.transform(tempPosition, tempUV, tempLight2, tempDark2);
+							vertices[v] = tempPosition.x;
+							vertices[v + 1] = tempPosition.y;
+							vertices[v + 2] = tempLight2.toFloatBits();
+							vertices[v + 3] = tempUV.x;
+							vertices[v + 4] = tempUV.y;
+						}
+					} else {
+						for (int v = 2, u = 0; v < verticesLength; v += 5, u += 2) {
+							vertices[v] = c;
+							vertices[v + 1] = uvs[u];
+							vertices[v + 2] = uvs[u + 1];
+						}
+					}
+					batch.draw(texture, vertices, 0, verticesLength, triangles, 0, triangles.length);
+				}
+			}
+
+			clipper.clipEnd(slot);
+		}
+		clipper.clipEnd();
+		if (vertexEffect != null) vertexEffect.end();
+	}
+
+	/** Renders the specified skeleton, including meshes and two color tinting.
+	 * <p>
+	 * This method may change the batch's {@link Batch#setBlendFunctionSeparate(int, int, int, int) blending function}. The
+	 * previous blend function is not restored, since that could result in unnecessary flushes, depending on what is rendered
+	 * next. */
+	public void draw (TwoColorPolygonBatch batch, Skeleton skeleton) {
+		if (batch == null) throw new IllegalArgumentException("batch cannot be null.");
+		if (skeleton == null) throw new IllegalArgumentException("skeleton cannot be null.");
+
+		Vector2 tempPosition = this.temp, tempUV = this.temp2;
+		Color tempLight1 = this.temp3, tempDark1 = this.temp4;
+		Color tempLight2 = this.temp5, tempDark2 = this.temp6;
+		VertexEffect vertexEffect = this.vertexEffect;
+		if (vertexEffect != null) vertexEffect.begin(skeleton);
+
+		boolean pmaColors = this.pmaColors, pmaBlendModes = this.pmaBlendModes;
+		batch.setPremultipliedAlpha(pmaColors);
+		BlendMode blendMode = null;
+		int verticesLength = 0;
+		float[] vertices = null, uvs = null;
+		short[] triangles = null;
+		Color color = null, skeletonColor = skeleton.color;
+		float r = skeletonColor.r, g = skeletonColor.g, b = skeletonColor.b, a = skeletonColor.a;
+		Object[] drawOrder = skeleton.drawOrder.items;
+		for (int i = 0, n = skeleton.drawOrder.size; i < n; i++) {
+			Slot slot = (Slot)drawOrder[i];
+			if (!slot.bone.active) {
+				clipper.clipEnd(slot);
+				continue;
+			}
+			Texture texture = null;
+			int vertexSize = clipper.isClipping() ? 2 : 6;
+			Attachment attachment = slot.attachment;
+			if (attachment instanceof RegionAttachment) {
+				RegionAttachment region = (RegionAttachment)attachment;
+				verticesLength = vertexSize << 2;
+				vertices = this.vertices.items;
+				region.computeWorldVertices(slot.getBone(), vertices, 0, vertexSize);
+				triangles = quadTriangles;
+				texture = region.getRegion().getTexture();
+				uvs = region.getUVs();
+				color = region.getColor();
+
+			} else if (attachment instanceof MeshAttachment) {
+				MeshAttachment mesh = (MeshAttachment)attachment;
+				int count = mesh.getWorldVerticesLength();
+				verticesLength = (count >> 1) * vertexSize;
+				vertices = this.vertices.setSize(verticesLength);
+				mesh.computeWorldVertices(slot, 0, count, vertices, 0, vertexSize);
+				triangles = mesh.getTriangles();
+				texture = mesh.getRegion().getTexture();
+				uvs = mesh.getUVs();
+				color = mesh.getColor();
+
+			} else if (attachment instanceof ClippingAttachment) {
+				ClippingAttachment clip = (ClippingAttachment)attachment;
+				clipper.clipStart(slot, clip);
+				continue;
+
+			} else if (attachment instanceof SkeletonAttachment) {
+				Skeleton attachmentSkeleton = ((SkeletonAttachment)attachment).getSkeleton();
+				if (attachmentSkeleton != null) draw(batch, attachmentSkeleton);
+			}
+
+			if (texture != null) {
+				Color lightColor = slot.getColor();
+				float alpha = a * lightColor.a * color.a * 255;
+				float multiplier = pmaColors ? alpha : 255;
+
+				BlendMode slotBlendMode = slot.data.getBlendMode();
+				if (slotBlendMode != blendMode) {
+					if (slotBlendMode == BlendMode.additive && pmaColors) {
+						slotBlendMode = BlendMode.normal;
+						alpha = 0;
+					}
+					blendMode = slotBlendMode;
+					blendMode.apply(batch, pmaBlendModes);
+				}
+
+				float red = r * color.r * multiplier;
+				float green = g * color.g * multiplier;
+				float blue = b * color.b * multiplier;
+				float light = NumberUtils.intToFloatColor((int)alpha << 24 //
+					| (int)(blue * lightColor.b) << 16 //
+					| (int)(green * lightColor.g) << 8 //
+					| (int)(red * lightColor.r));
+				Color darkColor = slot.getDarkColor();
+				float dark = darkColor == null ? 0
+					: NumberUtils.intToFloatColor((int)(blue * darkColor.b) << 16 //
+						| (int)(green * darkColor.g) << 8 //
+						| (int)(red * darkColor.r));
+
+				if (clipper.isClipping()) {
+					clipper.clipTriangles(vertices, verticesLength, triangles, triangles.length, uvs, light, dark, true);
+					FloatArray clippedVertices = clipper.getClippedVertices();
+					ShortArray clippedTriangles = clipper.getClippedTriangles();
+					if (vertexEffect != null) applyVertexEffect(clippedVertices.items, clippedVertices.size, 6, light, dark);
+					batch.drawTwoColor(texture, clippedVertices.items, 0, clippedVertices.size, clippedTriangles.items, 0,
+						clippedTriangles.size);
+				} else {
+					if (vertexEffect != null) {
+						tempLight1.set(NumberUtils.floatToIntColor(light));
+						tempDark1.set(NumberUtils.floatToIntColor(dark));
+						for (int v = 0, u = 0; v < verticesLength; v += 6, u += 2) {
+							tempPosition.x = vertices[v];
+							tempPosition.y = vertices[v + 1];
+							tempLight2.set(tempLight1);
+							tempDark2.set(tempDark1);
+							tempUV.x = uvs[u];
+							tempUV.y = uvs[u + 1];
+							vertexEffect.transform(tempPosition, tempUV, tempLight2, tempDark2);
+							vertices[v] = tempPosition.x;
+							vertices[v + 1] = tempPosition.y;
+							vertices[v + 2] = tempLight2.toFloatBits();
+							vertices[v + 3] = tempDark2.toFloatBits();
+							vertices[v + 4] = tempUV.x;
+							vertices[v + 5] = tempUV.y;
+						}
+					} else {
+						for (int v = 2, u = 0; v < verticesLength; v += 6, u += 2) {
+							vertices[v] = light;
+							vertices[v + 1] = dark;
+							vertices[v + 2] = uvs[u];
+							vertices[v + 3] = uvs[u + 1];
+						}
+					}
+					batch.drawTwoColor(texture, vertices, 0, verticesLength, triangles, 0, triangles.length);
+				}
+			}
+
+			clipper.clipEnd(slot);
+		}
+		clipper.clipEnd();
+		if (vertexEffect != null) vertexEffect.end();
+	}
+
+	private void applyVertexEffect (float[] vertices, int verticesLength, int stride, float light, float dark) {
+		Vector2 tempPosition = this.temp, tempUV = this.temp2;
+		Color tempLight1 = this.temp3, tempDark1 = this.temp4;
+		Color tempLight2 = this.temp5, tempDark2 = this.temp6;
+		VertexEffect vertexEffect = this.vertexEffect;
+		tempLight1.set(NumberUtils.floatToIntColor(light));
+		tempDark1.set(NumberUtils.floatToIntColor(dark));
+		if (stride == 5) {
+			for (int v = 0; v < verticesLength; v += stride) {
+				tempPosition.x = vertices[v];
+				tempPosition.y = vertices[v + 1];
+				tempUV.x = vertices[v + 3];
+				tempUV.y = vertices[v + 4];
+				tempLight2.set(tempLight1);
+				tempDark2.set(tempDark1);
+				vertexEffect.transform(tempPosition, tempUV, tempLight2, tempDark2);
+				vertices[v] = tempPosition.x;
+				vertices[v + 1] = tempPosition.y;
+				vertices[v + 2] = tempLight2.toFloatBits();
+				vertices[v + 3] = tempUV.x;
+				vertices[v + 4] = tempUV.y;
+			}
+		} else {
+			for (int v = 0; v < verticesLength; v += stride) {
+				tempPosition.x = vertices[v];
+				tempPosition.y = vertices[v + 1];
+				tempUV.x = vertices[v + 4];
+				tempUV.y = vertices[v + 5];
+				tempLight2.set(tempLight1);
+				tempDark2.set(tempDark1);
+				vertexEffect.transform(tempPosition, tempUV, tempLight2, tempDark2);
+				vertices[v] = tempPosition.x;
+				vertices[v + 1] = tempPosition.y;
+				vertices[v + 2] = tempLight2.toFloatBits();
+				vertices[v + 3] = tempDark2.toFloatBits();
+				vertices[v + 4] = tempUV.x;
+				vertices[v + 5] = tempUV.y;
+			}
+		}
+	}
+
+	public boolean getPremultipliedAlphaColors () {
+		return pmaColors;
+	}
+
+	/** If true, colors will be multiplied by their alpha before being sent to the GPU. Set to false if premultiplied alpha is not
+	 * being used or if the shader does the multiplication (libgdx's default batch shaders do not). Default is false. */
+	public void setPremultipliedAlphaColors (boolean pmaColors) {
+		this.pmaColors = pmaColors;
+	}
+
+	public boolean getPremultipliedAlphaBlendModes () {
+		return pmaBlendModes;
+	}
+
+	/** If true, blend modes for premultiplied alpha will be used. Set to false if premultiplied alpha is not being used. Default
+	 * is false. */
+	public void setPremultipliedAlphaBlendModes (boolean pmaBlendModes) {
+		this.pmaBlendModes = pmaBlendModes;
+	}
+
+	/** Sets {@link #setPremultipliedAlphaColors(boolean)} and {@link #setPremultipliedAlphaBlendModes(boolean)}. */
+	public void setPremultipliedAlpha (boolean pmaColorsAndBlendModes) {
+		pmaColors = pmaColorsAndBlendModes;
+		pmaBlendModes = pmaColorsAndBlendModes;
+	}
+
+	public @Null VertexEffect getVertexEffect () {
+		return vertexEffect;
+	}
+
+	public void setVertexEffect (@Null VertexEffect vertexEffect) {
+		this.vertexEffect = vertexEffect;
+	}
+
+	/** Modifies the skeleton or vertex positions, UVs, or colors during rendering. */
+	static public interface VertexEffect {
+		public void begin (Skeleton skeleton);
+
+		public void transform (Vector2 position, Vector2 uv, Color color, Color darkColor);
+
+		public void end ();
+	}
+}