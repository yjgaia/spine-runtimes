--- conflicted
+++ resolved
@@ -1,10 +1,6 @@
 {
   "name": "@esotericsoftware/spine-phaser",
-<<<<<<< HEAD
   "version": "4.2.11",
-=======
-  "version": "4.1.27",
->>>>>>> f0ad8e20
   "description": "The official Spine Runtimes for the Phaser.",
   "main": "dist/index.js",
   "types": "dist/index.d.ts",
@@ -34,15 +30,8 @@
   },
   "homepage": "https://github.com/esotericsoftware/spine-runtimes#readme",
   "dependencies": {
-<<<<<<< HEAD
-    "@esotericsoftware/spine-core": "^4.2.11",
-    "@esotericsoftware/spine-webgl": "^4.2.11",
-    "@esotericsoftware/spine-canvas": "^4.2.11",
-    "phaser": "^3.55.2"
-=======
     "@esotericsoftware/spine-core": "^4.1.27",
     "@esotericsoftware/spine-webgl": "^4.1.27",
     "@esotericsoftware/spine-canvas": "^4.1.27"    
->>>>>>> f0ad8e20
   }
 }