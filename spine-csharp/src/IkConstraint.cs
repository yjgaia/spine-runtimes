/******************************************************************************
 * Spine Runtimes License Agreement
 * Last updated September 24, 2021. Replaces all prior versions.
 *
 * Copyright (c) 2013-2021, Esoteric Software LLC
 *
 * Integration of the Spine Runtimes into software or otherwise creating
 * derivative works of the Spine Runtimes is permitted under the terms and
 * conditions of Section 2 of the Spine Editor License Agreement:
 * http://esotericsoftware.com/spine-editor-license
 *
 * Otherwise, it is permitted to integrate the Spine Runtimes into software
 * or otherwise create derivative works of the Spine Runtimes (collectively,
 * "Products"), provided that each user of the Products must obtain their own
 * Spine Editor license and redistribution of the Products in any form must
 * include this license and copyright notice.
 *
 * THE SPINE RUNTIMES ARE PROVIDED BY ESOTERIC SOFTWARE LLC "AS IS" AND ANY
 * EXPRESS OR IMPLIED WARRANTIES, INCLUDING, BUT NOT LIMITED TO, THE IMPLIED
 * WARRANTIES OF MERCHANTABILITY AND FITNESS FOR A PARTICULAR PURPOSE ARE
 * DISCLAIMED. IN NO EVENT SHALL ESOTERIC SOFTWARE LLC BE LIABLE FOR ANY
 * DIRECT, INDIRECT, INCIDENTAL, SPECIAL, EXEMPLARY, OR CONSEQUENTIAL DAMAGES
 * (INCLUDING, BUT NOT LIMITED TO, PROCUREMENT OF SUBSTITUTE GOODS OR SERVICES,
 * BUSINESS INTERRUPTION, OR LOSS OF USE, DATA, OR PROFITS) HOWEVER CAUSED AND
 * ON ANY THEORY OF LIABILITY, WHETHER IN CONTRACT, STRICT LIABILITY, OR TORT
 * (INCLUDING NEGLIGENCE OR OTHERWISE) ARISING IN ANY WAY OUT OF THE USE OF
 * THE SPINE RUNTIMES, EVEN IF ADVISED OF THE POSSIBILITY OF SUCH DAMAGE.
 *****************************************************************************/

using System;

namespace Spine {
	/// <summary>
	/// <para>
	/// Stores the current pose for an IK constraint. An IK constraint adjusts the rotation of 1 or 2 constrained bones so the tip of
	/// the last bone is as close to the target bone as possible.</para>
	/// <para>
	/// See <a href="http://esotericsoftware.com/spine-ik-constraints">IK constraints</a> in the Spine User Guide.</para>
	/// </summary>
	public class IkConstraint : IUpdatable {
		internal readonly IkConstraintData data;
		internal readonly ExposedList<Bone> bones = new ExposedList<Bone>();
		internal Bone target;
		internal int bendDirection;
		internal bool compress, stretch;
		internal float mix = 1, softness;

		internal bool active;

		public IkConstraint (IkConstraintData data, Skeleton skeleton) {
			if (data == null) throw new ArgumentNullException("data", "data cannot be null.");
			if (skeleton == null) throw new ArgumentNullException("skeleton", "skeleton cannot be null.");
			this.data = data;
			mix = data.mix;
			softness = data.softness;
			bendDirection = data.bendDirection;
			compress = data.compress;
			stretch = data.stretch;

			bones = new ExposedList<Bone>(data.bones.Count);
			foreach (BoneData boneData in data.bones)
				bones.Add(skeleton.bones.Items[boneData.index]);
			target = skeleton.bones.Items[data.target.index];
		}

		/// <summary>Copy constructor.</summary>
		public IkConstraint (IkConstraint constraint, Skeleton skeleton) {
			if (constraint == null) throw new ArgumentNullException("constraint cannot be null.");
			if (skeleton == null) throw new ArgumentNullException("skeleton cannot be null.");
			data = constraint.data;
			bones = new ExposedList<Bone>(constraint.Bones.Count);
			foreach (Bone bone in constraint.Bones)
				bones.Add(skeleton.Bones.Items[bone.data.index]);
			target = skeleton.Bones.Items[constraint.target.data.index];
			mix = constraint.mix;
			softness = constraint.softness;
			bendDirection = constraint.bendDirection;
			compress = constraint.compress;
			stretch = constraint.stretch;
		}

		public void Update () {
			if (mix == 0) return;
			Bone target = this.target;
			Bone[] bones = this.bones.Items;
			switch (this.bones.Count) {
			case 1:
				Apply(bones[0], target.worldX, target.worldY, compress, stretch, data.uniform, mix);
				break;
			case 2:
				Apply(bones[0], bones[1], target.worldX, target.worldY, bendDirection, stretch, data.uniform, softness, mix);
				break;
			}
		}

		/// <summary>The bones that will be modified by this IK constraint.</summary>
		public ExposedList<Bone> Bones {
			get { return bones; }
		}

		/// <summary>The bone that is the IK target.</summary>
		public Bone Target {
			get { return target; }
			set { target = value; }
		}

		/// <summary>A percentage (0-1) that controls the mix between the constrained and unconstrained rotation.
		/// <para>
		/// For two bone IK: if the parent bone has local nonuniform scale, the child bone's local Y translation is set to 0.
		/// </para></summary>
		public float Mix {
			get { return mix; }
			set { mix = value; }
		}

		/// <summary>For two bone IK, the target bone's distance from the maximum reach of the bones where rotation begins to slow. The bones
		/// will not straighten completely until the target is this far out of range.</summary>
		public float Softness {
			get { return softness; }
			set { softness = value; }
		}

		/// <summary>For two bone IK, controls the bend direction of the IK bones, either 1 or -1.</summary>
		public int BendDirection {
			get { return bendDirection; }
			set { bendDirection = value; }
		}

		/// <summary>For one bone IK, when true and the target is too close, the bone is scaled to reach it.</summary>
		public bool Compress {
			get { return compress; }
			set { compress = value; }
		}

		/// <summary>When true and the target is out of range, the parent bone is scaled to reach it.
		/// <para>
		/// For two bone IK: 1) the child bone's local Y translation is set to 0,
		/// 2) stretch is not applied if <see cref="Softness"/> is > 0,
		/// and 3) if the parent bone has local nonuniform scale, stretch is not applied.
		/// </para></summary>
		public bool Stretch {
			get { return stretch; }
			set { stretch = value; }
		}

		public bool Active {
			get { return active; }
		}

		/// <summary>The IK constraint's setup pose data.</summary>
		public IkConstraintData Data {
			get { return data; }
		}

		override public string ToString () {
			return data.name;
		}

		/// <summary>Applies 1 bone IK. The target is specified in the world coordinate system.</summary>
		static public void Apply (Bone bone, float targetX, float targetY, bool compress, bool stretch, bool uniform,
								float alpha) {
			if (bone == null) throw new ArgumentNullException("bone", "bone cannot be null.");
			Bone p = bone.parent;

			float pa = p.a, pb = p.b, pc = p.c, pd = p.d;
			float rotationIK = -bone.ashearX - bone.arotation;
			float tx = 0, ty = 0;

			switch (bone.data.transformMode) {
			case TransformMode.OnlyTranslation:
				tx = targetX - bone.worldX;
				ty = targetY - bone.worldY;
				break;
			case TransformMode.NoRotationOrReflection: {
<<<<<<< HEAD
				float s = Math.Abs(pa * pd - pb * pc) / (pa * pa + pc * pc);
				float sa = pa / bone.skeleton.scaleX;
				float sc = pc / bone.skeleton.scaleY;
				pb = -sc * s * bone.skeleton.scaleX;
				pd = sa * s * bone.skeleton.scaleY;
=======
				float s = Math.Abs(pa * pd - pb * pc) / Math.Max(0.0001f, pa * pa + pc * pc);
				float sa = pa / bone.skeleton.ScaleX;
				float sc = pc / bone.skeleton.ScaleY;
				pb = -sc * s * bone.skeleton.ScaleX;
				pd = sa * s * bone.skeleton.ScaleY;
>>>>>>> da68e66e
				rotationIK += (float)Math.Atan2(sc, sa) * MathUtils.RadDeg;
				goto default; // Fall through.
			}
			default: {
				float x = targetX - p.worldX, y = targetY - p.worldY;
				float d = pa * pd - pb * pc;
				if (Math.Abs(d) <= 0.0001f) {
					tx = 0;
					ty = 0;
				} else {
					tx = (x * pd - y * pb) / d - bone.ax;
					ty = (y * pa - x * pc) / d - bone.ay;
				}
				break;
			}
			}

			rotationIK += (float)Math.Atan2(ty, tx) * MathUtils.RadDeg;
			if (bone.ascaleX < 0) rotationIK += 180;
			if (rotationIK > 180)
				rotationIK -= 360;
			else if (rotationIK < -180) //
				rotationIK += 360;

			float sx = bone.ascaleX, sy = bone.ascaleY;
			if (compress || stretch) {
				switch (bone.data.transformMode) {
				case TransformMode.NoScale:
				case TransformMode.NoScaleOrReflection:
					tx = targetX - bone.worldX;
					ty = targetY - bone.worldY;
					break;
				}
				float b = bone.data.length * sx, dd = (float)Math.Sqrt(tx * tx + ty * ty);
				if ((compress && dd < b) || (stretch && dd > b) && b > 0.0001f) {
					float s = (dd / b - 1) * alpha + 1;
					sx *= s;
					if (uniform) sy *= s;
				}
			}
			bone.UpdateWorldTransform(bone.ax, bone.ay, bone.arotation + rotationIK * alpha, sx, sy, bone.ashearX, bone.ashearY);
		}

		/// <summary>Applies 2 bone IK. The target is specified in the world coordinate system.</summary>
		/// <param name="child">A direct descendant of the parent bone.</param>
		static public void Apply (Bone parent, Bone child, float targetX, float targetY, int bendDir, bool stretch, bool uniform,
			float softness, float alpha) {
			if (parent == null) throw new ArgumentNullException("parent", "parent cannot be null.");
			if (child == null) throw new ArgumentNullException("child", "child cannot be null.");
			float px = parent.ax, py = parent.ay, psx = parent.ascaleX, psy = parent.ascaleY, sx = psx, sy = psy, csx = child.ascaleX;
			int os1, os2, s2;
			if (psx < 0) {
				psx = -psx;
				os1 = 180;
				s2 = -1;
			} else {
				os1 = 0;
				s2 = 1;
			}
			if (psy < 0) {
				psy = -psy;
				s2 = -s2;
			}
			if (csx < 0) {
				csx = -csx;
				os2 = 180;
			} else
				os2 = 0;
			float cx = child.ax, cy, cwx, cwy, a = parent.a, b = parent.b, c = parent.c, d = parent.d;
			bool u = Math.Abs(psx - psy) <= 0.0001f;
			if (!u || stretch) {
				cy = 0;
				cwx = a * cx + parent.worldX;
				cwy = c * cx + parent.worldY;
			} else {
				cy = child.ay;
				cwx = a * cx + b * cy + parent.worldX;
				cwy = c * cx + d * cy + parent.worldY;
			}
			Bone pp = parent.parent;
			a = pp.a;
			b = pp.b;
			c = pp.c;
			d = pp.d;
			float id = a * d - b * c, x = cwx - pp.worldX, y = cwy - pp.worldY;
			id = Math.Abs(id) <= 0.0001f ? 0 : 1 / id;
			float dx = (x * d - y * b) * id - px, dy = (y * a - x * c) * id - py;
			float l1 = (float)Math.Sqrt(dx * dx + dy * dy), l2 = child.data.length * csx, a1, a2;
			if (l1 < 0.0001f) {
				Apply(parent, targetX, targetY, false, stretch, false, alpha);
				child.UpdateWorldTransform(cx, cy, 0, child.ascaleX, child.ascaleY, child.ashearX, child.ashearY);
				return;
			}
			x = targetX - pp.worldX;
			y = targetY - pp.worldY;
			float tx = (x * d - y * b) * id - px, ty = (y * a - x * c) * id - py;
			float dd = tx * tx + ty * ty;
			if (softness != 0) {
				softness *= psx * (csx + 1) * 0.5f;
				float td = (float)Math.Sqrt(dd), sd = td - l1 - l2 * psx + softness;
				if (sd > 0) {
					float p = Math.Min(1, sd / (softness * 2)) - 1;
					p = (sd - softness * (1 - p * p)) / td;
					tx -= p * tx;
					ty -= p * ty;
					dd = tx * tx + ty * ty;
				}
			}
			if (u) {
				l2 *= psx;
				float cos = (dd - l1 * l1 - l2 * l2) / (2 * l1 * l2);
				if (cos < -1) {
					cos = -1;
					a2 = MathUtils.PI * bendDir;
				} else if (cos > 1) {
					cos = 1;
					a2 = 0;
					if (stretch) {
						a = ((float)Math.Sqrt(dd) / (l1 + l2) - 1) * alpha + 1;
						sx *= a;
						if (uniform) sy *= a;
					}
				} else
					a2 = (float)Math.Acos(cos) * bendDir;
				a = l1 + l2 * cos;
				b = l2 * (float)Math.Sin(a2);
				a1 = (float)Math.Atan2(ty * a - tx * b, tx * a + ty * b);
			} else {
				a = psx * l2;
				b = psy * l2;
				float aa = a * a, bb = b * b, ta = (float)Math.Atan2(ty, tx);
				c = bb * l1 * l1 + aa * dd - aa * bb;
				float c1 = -2 * bb * l1, c2 = bb - aa;
				d = c1 * c1 - 4 * c2 * c;
				if (d >= 0) {
					float q = (float)Math.Sqrt(d);
					if (c1 < 0) q = -q;
					q = -(c1 + q) * 0.5f;
					float r0 = q / c2, r1 = c / q;
					float r = Math.Abs(r0) < Math.Abs(r1) ? r0 : r1;
					if (r * r <= dd) {
						y = (float)Math.Sqrt(dd - r * r) * bendDir;
						a1 = ta - (float)Math.Atan2(y, r);
						a2 = (float)Math.Atan2(y / psy, (r - l1) / psx);
						goto break_outer; // break outer;
					}
				}
				float minAngle = MathUtils.PI, minX = l1 - a, minDist = minX * minX, minY = 0;
				float maxAngle = 0, maxX = l1 + a, maxDist = maxX * maxX, maxY = 0;
				c = -a * l1 / (aa - bb);
				if (c >= -1 && c <= 1) {
					c = (float)Math.Acos(c);
					x = a * (float)Math.Cos(c) + l1;
					y = b * (float)Math.Sin(c);
					d = x * x + y * y;
					if (d < minDist) {
						minAngle = c;
						minDist = d;
						minX = x;
						minY = y;
					}
					if (d > maxDist) {
						maxAngle = c;
						maxDist = d;
						maxX = x;
						maxY = y;
					}
				}
				if (dd <= (minDist + maxDist) * 0.5f) {
					a1 = ta - (float)Math.Atan2(minY * bendDir, minX);
					a2 = minAngle * bendDir;
				} else {
					a1 = ta - (float)Math.Atan2(maxY * bendDir, maxX);
					a2 = maxAngle * bendDir;
				}
			}
			break_outer:
			float os = (float)Math.Atan2(cy, cx) * s2;
			float rotation = parent.arotation;
			a1 = (a1 - os) * MathUtils.RadDeg + os1 - rotation;
			if (a1 > 180)
				a1 -= 360;
			else if (a1 < -180)
				a1 += 360;
			parent.UpdateWorldTransform(px, py, rotation + a1 * alpha, sx, sy, 0, 0);
			rotation = child.arotation;
			a2 = ((a2 + os) * MathUtils.RadDeg - child.ashearX) * s2 + os2 - rotation;
			if (a2 > 180)
				a2 -= 360;
			else if (a2 < -180)
				a2 += 360;
			child.UpdateWorldTransform(cx, cy, rotation + a2 * alpha, child.ascaleX, child.ascaleY, child.ashearX, child.ashearY);
		}
	}
}<|MERGE_RESOLUTION|>--- conflicted
+++ resolved
@@ -172,19 +172,11 @@
 				ty = targetY - bone.worldY;
 				break;
 			case TransformMode.NoRotationOrReflection: {
-<<<<<<< HEAD
-				float s = Math.Abs(pa * pd - pb * pc) / (pa * pa + pc * pc);
+				float s = Math.Abs(pa * pd - pb * pc) / Math.Max(0.0001f, pa * pa + pc * pc);
 				float sa = pa / bone.skeleton.scaleX;
 				float sc = pc / bone.skeleton.scaleY;
 				pb = -sc * s * bone.skeleton.scaleX;
 				pd = sa * s * bone.skeleton.scaleY;
-=======
-				float s = Math.Abs(pa * pd - pb * pc) / Math.Max(0.0001f, pa * pa + pc * pc);
-				float sa = pa / bone.skeleton.ScaleX;
-				float sc = pc / bone.skeleton.ScaleY;
-				pb = -sc * s * bone.skeleton.ScaleX;
-				pd = sa * s * bone.skeleton.ScaleY;
->>>>>>> da68e66e
 				rotationIK += (float)Math.Atan2(sc, sa) * MathUtils.RadDeg;
 				goto default; // Fall through.
 			}
