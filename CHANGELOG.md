# 3.9

## AS3
* **Breaking changes**
* Switched projects from FDT to Visual Studio Code. See updated `README.md` files for instructions.

* **Additions**

### Starling
* Switched projects from FDT to Visual Studio Code. See updated `README.md` files for instructions.

## C
* **Breaking changes**
* **Additions**

### Cocos2d-Objc

### SFML

## C++
* **Breaking Changes**

* **Additions**
* Removed dependency on STL throughout the code base, cutting down on the LOC that need parsing by 66%.
* Exposed `x` and `y` on `SkeletonData` through getters and setters.

### Cocos2d-x
* Added `IKExample` scene to illustrate how to drive a bone and IK chain through mouse movement.
* Added `SkeletonAnimation::setPreUpdateWorldTransformsListener()` and `SkeletonAnimation::setPostUpdateWorldTransformsListener()`. This allows users to modify bone transforms and other skeleton properties before and after the world transforms of all bones are calculated. See the `IKExample` for a usage example.

### SFML

### UE4
* `SpineWidget` now supports the full widget transform, including rendering scale/shear.
* Materials on `SkeletonRendererComponent` are now blueprint read and writeable. This allows setting dynamic material instances at runtime.
* **Breaking changes**: `SpineWidget` no longer has the `Scale` property. Instead the size x/y properties can be used.

## C# ##
* **Breaking changes**

* **Additions**

### Unity

* **Breaking changes**

* **Additions**
  * Additional **Fix Draw Order** parameter at SkeletonRenderer, defaults to `disabled` (previous behaviour).
    Applies only when 3+ submeshes are used (2+ materials with alternating order, e.g. "A B A").
		If true, MaterialPropertyBlocks are assigned at each material to prevent aggressive batching of submeshes
		by e.g. the LWRP renderer, leading to incorrect draw order (e.g. "A1 B A2" changed to "A1A2 B").
		You can leave this parameter disabled when everything is drawn correctly to save the additional performance cost.
  * **Additional Timeline features.** SpineAnimationStateClip now provides a `Speed Multiplier`, a start time offset parameter `Clip In`, support for blending successive animations by overlapping tracks. An additional `Use Blend Duration` parameter *(defaults to true)* allows for automatic synchronisation of MixDuration with the current overlap blend duration. An additional Spine preferences parameter `Use Blend Duration` has been added which can be disabled to default to the previous behaviour before this update.
  * Additional `SpriteMask and RectMask2D` example scene added for demonstration of mask setup and interaction.
<<<<<<< HEAD
=======
  * `Real physics hinge chains` for both 2D and 3D physics. The [SkeletonUtilityBone](http://esotericsoftware.com/spine-unity#SkeletonUtilityBone) Inspector provides an interface to create 2D and 3D hinge chains. Previously created chains have only been respecting gravity, but not momentum of the skeleton or parent bones. The new physics rig created when pressing `Create 3D Hinge Chain` and `Create 2D Hinge Chain` creates a more complex setup that also works when flipping the skeleton. Note that the chain root node is no longer parented to bones of the skeleton. This is a requirement in Unity to have momentum applied properly - do not reparent the chain root to bones of your skeleton, or you will loose any momentum applied by the skeleton's movement.

>>>>>>> bcc7cb2d

* **Changes of default values**

* **Deprecated**

* **Restructuring (Non-Breaking)**

### XNA/MonoGame

## Java
* **Breaking changes**

* **Additions**

### libGDX

## Lua
* **Breaking changes**

* **Additions**

### Love2D

### Corona

## Typescript/Javascript
* **Breaking changes**
* Updated runtime to be compatible with TypeScript 3.6.3.

* **Additions**

### WebGL backend

### Canvas backend

### Three.js backend

### Player

# 3.8

## AS3
* **Breaking changes**
  * Renamed `Slot#getAttachmentVertices()` to `Slot#getDeform()`.
  * Changed the `.json` curve format and added more assumptions for omitted values, reducing the average size of JSON exports.
  * Renamed `Skin#addAttachment()` to `Skin#setAttachment()`.
  * Removed `VertexAttachment#applyDeform()` and replaced it with `VertexAttachment#deformAttachment`. The attachment set on this field is used to decide if a `DeformTimeline` should be applied to the attachment active on the slot to which the timeline is applied.
  * Removed `inheritDeform` field, getter, and setter from `MeshAttachment`.
  * Changed `.skel` binary format, added a string table. References to strings in the data resolve to this string table, reducing storage size of binary files considerably.
  * Changed the `.json` and `.skel` file formats to accomodate the new feature and file size optimiations. Old projects must be exported with Spine 3.8.20+ to be compatible with the 3.8 Spine runtimes.
  * Switched projects from FDT to Visual Studio Code. See updated `README.md` files for instructions.

* **Additions**
  * Added `SkeletonBinary` to load binary `.skel` files. See `MixAndMatchExample.as` in `spine-startling-example`.
  * Added `x` and `y` coordinates for setup pose AABB in `SkeletonData`.
  * Added support for rotated mesh region UVs.
  * Added skin-specific bones and constraints which are only updated if the skeleton's current skin contains them.
  * Improved Skin API to make it easier to handle mix-and-match use cases.
    * Added `Skin#getAttachments()`. Returns all attachments in the skin.
    * Added `Skin#getAttachments(int slotIndex)`. Returns all attachements in the skin for the given slot index.
    * Added `Skin#addSkin(Skin skin)`. Adds all attachments, bones, and skins from the specified skin to this skin.
    * Added `Skin#copySkin(Skin skin)`. Adds all attachments, bones, and skins from the specified skin to this skin. `VertexAttachment` are shallowly copied and will retain any parent mesh relationship. All other attachment types are deep copied.
  * Added `Attachment#copy()` to all attachment type implementations. This lets you deep copy an attachment to modify it independently from the original, i.e. when programmatically changing texture coordinates or mesh vertices.
  * Added `MeshAttachment#newLinkedMesh()`, creates a linked mesh linkted to either the original mesh, or the parent of the original mesh.
  * Added IK softness.

### Starling
* Added `MixAndMatchExample.as` to demonstrate the new Skin API additions and how to load binary `.skel` files.
* Switched projects from FDT to Visual Studio Code. See updated `README.md` files for instructions.

## C
* **Breaking changes**
  * Renamed `spSlot#attachmentVertices` to `spSlot#deform`.
  * Changed the `.json` curve format and added more assumptions for omitted values, reducing the average size of JSON exports.
  * Renamed `spSkin_addAttachment()` to `Skin#spSkin_addAttachment()`.
  * Removed `spVertexAttachment_applyDeform()` and replaced it with `VertexAttachment#deformAttachment`. The attachment set on this field is used to decide if a `spDeformTimeline` should be applied to the attachment active on the slot to which the timeline is applied.
  * Removed `inheritDeform` field, getter, and setter from `spMeshAttachment`.
  * Changed `.skel` binary format, added a string table. References to strings in the data resolve to this string table, reducing storage size of binary files considerably.
  * Changed the `.json` and `.skel` file formats to accomodate the new feature and file size optimiations. Old projects must be exported with Spine 3.8.20+ to be compatible with the 3.8 Spine runtimes.

* **Additions**
  * Added `x` and `y` coordinates for setup pose AABB in `spSkeletonData`.
  * Added support for rotated mesh region UVs.
  * Added skin-specific bones and constraints which are only updated if the skeleton's current skin contains them.
  * Improved Skin API to make it easier to handle mix-and-match use cases.
    * Added `spSkin_getAttachments()`. Returns all attachments in the skin.
    * Added `spSkin_getAttachments(int slotIndex)`. Returns all attachements in the skin for the given slot index.
    * Added `spSkin_addSkin(spSkin* skin)`. Adds all attachments, bones, and skins from the specified skin to this skin.
    * Added `spSkin_copySkin(spSkin* skin)`. Adds all attachments, bones, and skins from the specified skin to this skin. `spVertexAttachment` are shallowly copied and will retain any parent mesh relationship. All other attachment types are deep copied.
    * All attachments inserted into skins are reference counted. When the last skin referencing an attachment is disposed, the attachment will also be disposed.
  * Added `spAttachment_copy()` to all attachment type implementations. This lets you deep copy an attachment to modify it independently from the original, i.e. when programmatically changing texture coordinates or mesh vertices.
  * Added `spMeshAttachment_newLinkedMesh()`, creates a linked mesh linkted to either the original mesh, or the parent of the original mesh.
  * Added IK softness.

### Cocos2d-Objc
* Added mix-and-match example to demonstrate the new Skin API.
* Added `IKExample`.
* Added `SkeletonAnimation preUpdateWorldTransformsListener` and `SkeletonAnimation postUpdateWorldTransformsListener`. When set, these callbacks will be invokved before and after the skeleton's `updateWorldTransforms()` method is called. See the `IKExample` how it can be used.

### SFML
* Added mix-and-match example to demonstrate the new Skin API.
* Added `IKExample`.

## C++
* **Breaking Changes**
  * Renamed `Slot::getAttachmentVertices()` to `Slot::getDeform()`.
  * Changed the `.json` curve format and added more assumptions for omitted values, reducing the average size of JSON exports.
  * Renamed `Skin::addAttachment()` to `Skin::setAttachment()`.
  * Removed `VertexAttachment::applyDeform()` and replaced it with `VertexAttachment::getDeformAttachment()`. The attachment set on this field is used to decide if a `DeformTimeline` should be applied to the attachment active on the slot to which the timeline is applied.
  * Removed `_inheritDeform` field, getter, and setter from `MeshAttachment`.
  * Changed `.skel` binary format, added a string table. References to strings in the data resolve to this string table, reducing storage size of binary files considerably.
  * Changed the `.json` and `.skel` file formats to accomodate the new feature and file size optimiations. Old projects must be exported with Spine 3.8.20+ to be compatible with the 3.8 Spine runtimes.

* **Additions**
  * `AnimationState` and `TrackEntry` now also accept a subclass of `AnimationStateListenerObject` as a listener for animation events in the overloaded `setListener()` method.
  * `SkeletonBinary` and `SkeletonJson` now parse and set all non-essential data like audio path.
  * Added `x` and `y` coordinates for setup pose AABB in `SkeletonData`.
  * Added support for rotated mesh region UVs.
  * Added skin-specific bones and constraints which are only updated if the skeleton's current skin contains them.
  * Improved Skin API to make it easier to handle mix-and-match use cases.
    * Added `Skin#getAttachments()`. Returns all attachments in the skin.
    * Added `Skin#getAttachments(int slotIndex)`. Returns all attachements in the skin for the given slot index.
    * Added `Skin#addSkin(Skin &skin)`. Adds all attachments, bones, and skins from the specified skin to this skin.
    * Added `Skin#copySkin(Skin &skin)`. Adds all attachments, bones, and skins from the specified skin to this skin. `VertexAttachment` are shallowly copied and will retain any parent mesh relationship. All other attachment types are deep copied.
    * All attachments inserted into skins are reference counted. When the last skin referencing an attachment is disposed, the attachment will also be disposed.
  * Added `Attachment#copy()` to all attachment type implementations. This lets you deep copy an attachment to modify it independently from the original, i.e. when programmatically changing texture coordinates or mesh vertices.
  * Added `MeshAttachment#newLinkedMesh()`, creates a linked mesh linkted to either the original mesh, or the parent of the original mesh.
  * Added IK softness.
  * Exposed `x` and `y` on `SkeletonData` through getters and setters.

### Cocos2d-x
* Updated to cocos2d-x 3.17.1
* Added mix-and-match example to demonstrate the new Skin API.
* Exmaple project requires Visual Studio 2019 on Windows
* Added `IKExample`.
* Added `SkeletonAnimation::setPreUpdateWorldTransformsListener()` and `SkeletonAnimation::setPreUpdateWorldTransformsListener()`. When set, these callbacks will be invokved before and after the skeleton's `updateWorldTransforms()` method is called. See the `IKExample` how it can be used.

### SFML
* Added mix-and-match example to demonstrate the new Skin API.

### UE4
* Added `bAutoPlaying` flag to `USpineSkeletonAnimationComponent`. When `false`, the component will not update the internal animation state and skeleton.
* Updated example project to UE 4.22.
* (Re-)Importing Spine assets will perform a version compatibility check and alert users about mismatches in editor mode.
* `USpineSkeletonRendererComponent` allows passing a `USpineSkeletonComponent` to update it. This way, the renderer component can be used without a skeleton component on the same actor.
* Added blueprint-callable methods to `SpineSkeletonComponent` and `SpineSkeletonAnimationComponent` to query and set skins, and enumerate bones, slots, and animations.
* Extended skeleton data editor preview. The preview now shows bones, slots, animations, and skins found in the skeleton data. See this [blog post](http://esotericsoftware.com/blog/Unreal-Engine-4-quality-of-life-improvements).
* Added preview animation and skin fields, allowing you to preview animations and skins right in the editor. See this [blog post](http://esotericsoftware.com/blog/Unreal-Engine-4-quality-of-life-improvements).
* Removed dependency on `RHI`, `RenderCore`, and `ShaderCore`.
* Re-importing atlases and their textures now works consistently in all situations.
* Added mix-and-match example to demonstrate the new Skin API.
* Materials on `SkeletonRendererComponent` are now blueprint read and writeable. This allows setting dynamic material instances at runtime

## C# ##
* **Breaking changes**
  * **Changed `IkConstraintData.Bones` type from `List<BoneData>` to `ExposedList<BoneData>`** for unification reasons. *Note: this modification will most likely not affect user code.*
  * Renamed `Slot.AttachmentVertices` to `Slot.Deform`.
  * Changed the `.json` curve format and added more assumptions for omitted values, reducing the average size of JSON exports.
  * Renamed `Skin.AddAttachment()` to `Skin.SetAttachment()`.
  * Removed `FindAttachmentsForSlot(int slotIndex, List<Attachment> attachments)` and `FindNamesForSlot (int slotIndex, List<string> names)` and replaced it with `Skin.GetAttachments(int slotIndex, List<SkinEntry> attachments)` which returns the combined `SkinEntry` object holding both name and attachment.
  * Removed `VertexAttachment.ApplyDeform()` and replaced it with `VertexAttachment.DeformAttachment`. The attachment set on this field is used to decide if a `DeformTimeline` should be applied to the attachment active on the slot to which the timeline is applied.
  * Removed `inheritDeform` field, getter, and setter from `MeshAttachment`.
  * Changed `.skel` binary format, added a string table. References to strings in the data resolve to this string table, reducing storage size of binary files considerably.
  * Changed the `.json` and `.skel` file formats to accomodate the new feature and file size optimiations. Old projects must be exported with Spine 3.8.20+ to be compatible with the 3.8 Spine runtimes.

* **Additions**
  * Added `x` and `y` coordinates for setup pose AABB in `SkeletonData`.
  * Added support for rotated mesh region UVs.
  * Added skin-specific bones and constraints which are only updated if the skeleton's current skin contains them.
  * Improved Skin API to make it easier to handle mix-and-match use cases.
    * Added `Skin.GetAttachments()`. Returns all attachments in the skin.
    * Added `Skin.GetAttachments(int slotIndex, List<SkinEntry> attachments)`. Returns all attachements in the skin for the given slot index. This method replaces `FindAttachmentsForSlot` and `FindNamesForSlot`.
    * Added `Skin.AddSkin(Skin skin)`. Adds all attachments, bones, and skins from the specified skin to this skin.
    * Added `Skin.CopySkin(Skin skin)`. Adds all attachments, bones, and skins from the specified skin to this skin. `VertexAttachment` are shallowly copied and will retain any parent mesh relationship. All other attachment types are deep copied.
  * Added `Attachment.Copy()` to all attachment type implementations. This lets you deep copy an attachment to modify it independently from the original, i.e. when programmatically changing texture coordinates or mesh vertices.
  * Added `MeshAttachment.NewLinkedMesh()`, creates a linked mesh linkted to either the original mesh, or the parent of the original mesh.
  * Added IK softness.

### Unity

* **Breaking changes**
  * **Officially supported Unity versions are 2017.1-2019.2**.
  * **Spine `.asmdef` files are again active by default**. They have previously been deactivated to `.txt` extension which is now no longer necessary.
  * **Removed PoseSkeleton() and PoseWithAnimation()** extension methods to prevent issues where animations are not mixed out. Problem was that these methods did not set AnimationState, leaving incorrect state at e.g. attachments enabled at slots when starting subsequent animations. As a replacement you can use `AnimationState.ClearTrack(0);` followed by `var entry = AnimationState.SetAnimation(0, animation, loop); entry.TrackTime = time` to achieve similar behaviour.
  * **The `Shadow alpha cutoff` shader parameter is now respecting slot-color alpha** values at all Spine shaders. A fragment's texture color alpha is multiplied with slot-color alpha before the result is tested against the `Shadow alpha cutoff` threshold.
  * **Removed redundant `Attachment.GetClone()` and `MeshAttachment.GetLinkedClone()` extension methods**. Use methods `Attachment.Copy` and `MeshAttachment.NewLinkedMesh()` instead.
  * **Renamed extension method `Attachment.GetClone(bool cloneMeshesAsLinked)` to `Attachment.GetCopy(bool cloneMeshesAsLinked)`** to follow the naming scheme of the Spine API.
  * `SkeletonDataAsset.atlasAssets` is now an array of the base class `AtlasAssetBase` instead of `SpineAtlasAsset`, which provides `IEnumerable<> Materials` instead of `List<> materials`. Replace any access via `atlasAsset.materials[0]` with `atlasAsset.Materials.First()` and add a `using System.Linq;` statement.
  * **Changed `MeshAttachment.GetLinkedMesh()` method signatures:** removed optional parameters `bool inheritDeform = true, bool copyOriginalProperties = false`.
  * Changed namespace `Spine.Unity.Modules` to `Spine.Unity` and `Spine.Unity.Examples` after restructuring (see section below) in respective classes:
    * When receiving namespace related errors, replace using statements of `using Spine.Unity.Modules.AttachmentTools;` with `using Spine.Unity.AttachmentTools;`. You can remove `using Spine.Unity.Modules;` statements when a `using Spine.Unity` statement is already present in the file.
    * `AttachmentTools`, `SkeletonPartsRenderer`, `SkeletonRenderSeparator`, `SkeletonRendererCustomMaterials` changed to namespace `Spine.Unity`.
    * `SkeletonGhost`, `SkeletonGhostRenderer`, `AtlasRegionAttacher`, `SkeletonGraphicMirror`, `SkeletonRagdoll`, `SkeletonRagdoll2D`, `SkeletonUtilityEyeConstraint`, `SkeletonUtilityGroundConstraint`, `SkeletonUtilityKinematicShadow` changed to namespace `Spine.Unity.Examples`.
  * Split `Editor/Utility/SpineEditorUtilities` class into multiple files with partial class qualifier.
    * Nested classes `SpineEditorUtilities.AssetUtility` and `SpineEditorUtilities.EditorInstantiation` are now no longer nested. If you receive namespace related errors, replace any occurrance of
      * `SpineEditorUtilities.AssetUtility` with `AssetUtility` and
      * `SpineEditorUtilities.EditorInstantiation` with `EditorInstantiation`.
  * **Timeline Support has been moved to a separate UPM Package** Previously the Spine Timeline integration was located in the `Modules/Timeline` directory and was deactivated by default, making it necessary to activate it via the Spine Preferences. Now the Timeline integration has been moved to an additional UPM package which can be found under `Modules/com.esotericsoftware.spine.timeline`.
   * **Installation:** You can download the Unity Package Manager (UPM) package via the [download page](http://esotericsoftware.com/spine-unity-download) or find it in the [spine-runtimes/spine-unity/Modules](https://github.com/EsotericSoftware/spine-runtimes/tree/3.8-beta/spine-unity/Modules) subdirectory on the git repository. You can then either unzip (copy if using git) the package to
      a) the `Packages` directory in your project where it will automatically be loaded, or
      b) to an arbitrary directory outside the Assets directory and then open Package Manager in Unity, select the `+` icon, choose `Add package from disk..` and point it to the package.json file.
      The Project panel should now show an entry `Spine Timeline Extensions` under `Packages`. If the directory is not yet listed, you will need to close and re-open Unity to have it display the directory and its contents.
  * `SkeletonMecanim`'s `Layer Mix Mode` enum name `MixMode.SpineStyle` has been renamed to `MixMode.Hard`. This is most likely not set via code and thus unlikely to be a problem. Serialized scenes and prefabs are unaffected.

* **Additions**
  * **Spine Preferences stored in Assets/Editor/SpineSettings.asset** Now Spine uses the new `SettingsProvider` API, storing settings in a SpineSettings.asset file which can be shared with team members. Your old preferences are automatically migrated to the new system.
  * Added support for Unity's SpriteMask to `SkeletonAnimation` and `SkeletonMecanim`. All mask interaction modes are supported. See this [blog post](http://esotericsoftware.com/blog/Unity-SpriteMask-and-RectMask2D-support).
  * Added support for Unity's RectMask2D to SkeletonGraphics. See this [blog post](http://esotericsoftware.com/blog/Unity-SpriteMask-and-RectMask2D-support).
  * Added `Create 2D Hinge Chain` button at `SkeletonUtilityBone` inspector, previously only `Create 3D Hinge Chain` was available.
  * **Now supporting Lightweight Render Pipeline (LWRP) through an additional UPM package.**
    * **Installation:** You can download the Unity Package Manager (UPM) package via the [download page](http://esotericsoftware.com/spine-unity-download) or find it in the [spine-runtimes/spine-unity/Modules](https://github.com/EsotericSoftware/spine-runtimes/tree/3.8-beta/spine-unity/Modules) subdirectory on the git repository. You can then either unzip (copy if using git) the package to
      * a) the `Packages` directory in your project where it will automatically be loaded, or
      * b) to an arbitrary directory outside the Assets directory and then open Package Manager in Unity, select the `+` icon, choose `Add package from disk..` and point it to the package.json file.

      > If you are using git and Unity 2019.2 or newer versions and receive an error that dependencies could not be resolved by the package manager (only higher versions of Unity's `Lightweight RP` package are available, e.g. `6.9.0` and up), please copy the prepared package-UNITYVERSION.json file for your Unity version (e.g. `package-2019.2.json`) over the existing package.json file to change the dependency accordingly. Unfortunately Unity's Package Manager does not provide a way to specify a version range for a dependency like "5.7.2 - 6.9.0" yet, so this manual step is necessary for git users.

      The Project panel should now show an entry `Spine Lightweight RP Shaders` under `Packages`. If the directory is not yet listed, you will need to close and re-open Unity to have it display the directory and its contents.
    * **Usage:** The package provides two shaders specifically built for the lightweight render pipeline:
      * `Lightweight Render Pipeline/Spine/Skeleton`, as a lightweight variant of the `Spine/Skeleton` shader,
      * `Lightweight Render Pipeline/Spine/Skeleton Lit`, as a lightweight variant of the `Spine/Skeleton Lit` shader and
      * `Lightweight Render Pipeline/Spine/Sprite`, as a lightweight variant of the `Spine/Sprite/Vertex Lit` and `Pixel Lit` shaders, which were not functioning in the lightweight render pipeline. The shaders can be assigned to materials as usual and will respect your settings of the assigned `LightweightRenderPipelineAsset` under `Project Settings - Graphics`.
    * **Restrictions** As all Spine shaders, the LWRP shaders **do not support `Premultiply alpha` (PMA) atlas textures in Linear color space**. Please export your atlas textures as `straight alpha` textures with disabled `Premultiply alpha` setting when using Linear color space. You can check the current color space via `Project Settings - Player - Other Settings - Color Space.`.
    * **Example:** You can find an example scene in the package under `com.esotericsoftware.spine.lwrp-shaders-3.8/Examples/LWRP Shaders.unity` that demonstrates usage of the LWRP shaders.
  * Added `Spine/Skeleton Lit ZWrite` shader. This variant of the `Spine/Skeleton Lit` shader writes to the depth buffer with configurable depth alpha threshold. Apart from that it is identical to `Spine/Skeleton Lit`.
  * Additional yield instructions to wait for animation track events `End`, `Complete` and `Interrupt`.
    * `WaitForSpineAnimationComplete` now proves an additional `bool includeEndEvent` parameter, defaults to `false` (previous behaviour).
    * Added a new `WaitForSpineAnimationEnd` yield instruction.
    * Added a new generic `WaitForSpineAnimation` yield instruction which can be configured to wait for any combination of animation track events. It is now used as base class for `WaitForSpineAnimationComplete` and `WaitForSpineAnimationEnd`.
  * Additional **Fix Draw Order** parameter at SkeletonRenderer, defaults to `disabled` (previous behaviour).
    Applies only when 3+ submeshes are used (2+ materials with alternating order, e.g. "A B A").
		If true, MaterialPropertyBlocks are assigned at each material to prevent aggressive batching of submeshes
		by e.g. the LWRP renderer, leading to incorrect draw order (e.g. "A1 B A2" changed to "A1A2 B").
		You can leave this parameter disabled when everything is drawn correctly to save the additional performance cost.
  * **Additional Timeline features.** SpineAnimationStateClip now provides a `Speed Multiplier`, a start time offset parameter `Clip In`, support for blending successive animations by overlapping tracks. An additional `Use Blend Duration` parameter *(defaults to true)* allows for automatic synchronisation of MixDuration with the current overlap blend duration. An additional Spine preferences parameter `Use Blend Duration` has been added which can be disabled to default to the previous behaviour before this update.
  * Additional `SpriteMask and RectMask2D` example scene added for demonstration of mask setup and interaction.
  * `Real physics hinge chains` for both 2D and 3D physics. The [SkeletonUtilityBone](http://esotericsoftware.com/spine-unity#SkeletonUtilityBone) Inspector provides an interface to create 2D and 3D hinge chains. Previously created chains have only been respecting gravity, but not momentum of the skeleton or parent bones. The new physics rig created when pressing `Create 3D Hinge Chain` and `Create 2D Hinge Chain` creates a more complex setup that also works when flipping the skeleton. Note that the chain root node is no longer parented to bones of the skeleton. This is a requirement in Unity to have momentum applied properly - do not reparent the chain root to bones of your skeleton, or you will loose any momentum applied by the skeleton's movement.

* **Changes of default values**
  * `SkeletonMecanim`'s `Layer Mix Mode` now defaults to `MixMode.MixNext` instead of `MixMode.MixAlways`.
  * `BlendModeMaterialAsset` and it's instance `Default BlendModeMaterials.asset` now have `Apply Additive Material` set to `true` by default in order to apply all blend modes by default.

* **Deprecated**
  * Deprecated `Modules/SlotBlendModes/SlotBlendModes` component. Changed namespace from `Spine.Unity.Modules` to `Spine.Unity.Deprecated`. Moved to `Deprecated/SlotBlendModes`.

* **Restructuring (Non-Breaking)**

  Note: The following changes will most likely not affect users of the Spine-Unity runtime as the API remains unchanged and no references are invalidated.
  * Removed duplicates of `.cginc` files in `Modules/Shaders/Sprite` that were also present in the `Modules/Shaders/Sprite/CGIncludes` directory.
  * Moved shaders from `Modules/Shaders` to `Shaders` directory.
  * Moved shaders from `Modules/SkeletonGraphic/Shaders` to `Shaders/SkeletonGraphic`.
  * Renamed shader `Shaders/Spine-SkeletonLit.shader` to `Shaders/Spine-Skeleton-Lit.shader`.
  * Moved components from `SkeletonGraphic` to `Components` and `Components/Following` except for `SkeletonGraphicMirror` which was moved to `Spine Examples/Scripts/Sample Components`.
  * Moved `BoneFollower`, `BoneFollowerGraphic` and `PointFollower` from `Components` directory to `Components/Following`.
  * Moved `BoundingBoxFollower` component from `Modules/BoundingBoxFollower` to `Components/Following`.
  * Moved `Modules/SkeletonRenderSeparator` directory to `Components/SkeletonRenderSeparator`.
  * Moved `Modules/CustomMaterials` directory to `Components/SkeletonRendererCustomMaterials`.
  * Moved `Asset Types/BlendModeMaterialsAsset.cs` class, `Shaders/BlendModes/Default BlendModeMaterials.asset` and materials from `Shaders/BlendModes` to `SkeletonDataModifierAssets/BlendModeMaterials` directory.
  * Moved `Modules/Ghost` directory to `Spine Examples/Scripts/Sample Components/Ghost`.
  * Moved `Modules/SkeletonUtility Modules` directory to `Spine Examples/Scripts/Sample Components/SkeletonUtility Modules`.
  * Moved `Modules/AnimationMatchModifier` directory to `Spine Examples/Scripts/MecanimAnimationMatchModifier`.
  * Moved `SkeletonRagdoll` and `SkeletonRagdoll2D` components from `Modules/Ragdoll` directory to `Spine Examples/Scripts/Sample Components/SkeletonUtility Modules`.
  * Moved `AttachmentTools.cs` to `Utility` directory.
  * Split the file `AttachmentTools` into 5 separate files for each contained class. No namespace or other API changes performed.
  * Split the file `Mesh Generation/SpineMesh` into 4 separate files for each contained class. No namespace or other API changes performed.
  * Moved `SkeletonExtensions.cs` to `Utility` directory.
  * Moved `Modules/YieldInstructions` directory to `Utility/YieldInstructions`.
  * Moved corresponding editor scripts of the above components to restructured directories as well.
  * Renamed inspector editor class `PointFollowerEditor` to `PointFollowerInspector` for consistency reasons.

### XNA/MonoGame
* Updated to latest MonoGame version 3.7.1
* Rewrote example project to be cleaner and better demonstrate basic Spine features.
* Added mix-and-match example to demonstrate the new Skin API.

## Java
* **Breaking changes**
  * Renamed `Slot#getAttachmentVertices()` to `Slot#getDeform()`.
  * Changed the `.json` curve format and added more assumptions for omitted values, reducing the average size of JSON exports.
  * Renamed `Skin#addAttachment()` to `Skin#setAttachment()`.
  * Removed `VertexAttachment#applyDeform()` and replaced it with `VertexAttachment#deformAttachment`. The attachment set on this field is used to decide if a `DeformTimeline` should be applied to the attachment active on the slot to which the timeline is applied.
  * Removed `inheritDeform` field, getter, and setter from `MeshAttachment`.
  * Changed `.skel` binary format, added a string table. References to strings in the data resolve to this string table, reducing storage size of binary files considerably.
  * `JsonRollback` tool now converts from 3.8 JSON to 3.7.
  * Changed the `.json` and `.skel` file formats to accomodate the new feature and file size optimiations. Old projects must be exported with Spine 3.8.20+ to be compatible with the 3.8 Spine runtimes.

* **Additions**
  * Added `x` and `y` coordinates for setup pose AABB in `SkeletonData`.
  * Added support for rotated mesh region UVs.
  * Added skin-specific bones and constraints which are only updated if the skeleton's current skin contains them.
  * Improved Skin API to make it easier to handle mix-and-match use cases.
    * Added `Skin#getAttachments()`. Returns all attachments in the skin.
    * Added `Skin#getAttachments(int slotIndex)`. Returns all attachements in the skin for the given slot index.
    * Added `Skin#addSkin(Skin skin)`. Adds all attachments, bones, and skins from the specified skin to this skin.
    * Added `Skin#copySkin(Skin skin)`. Adds all attachments, bones, and skins from the specified skin to this skin. `VertexAttachment` are shallowly copied and will retain any parent mesh relationship. All other attachment types are deep copied.
  * Added `Attachment#copy()` to all attachment type implementations. This lets you deep copy an attachment to modify it independently from the original, i.e. when programmatically changing texture coordinates or mesh vertices.
  * Added `MeshAttachment#newLinkedMesh()`, creates a linked mesh linkted to either the original mesh, or the parent of the original mesh.
  * Added IK softness.

### libGDX
* `SkeletonViewer` can load a skeleton by specifying it as the first argument on the command line.
* Added mix-and-match example to demonstrate the new Skin API.

## Lua
* **Breaking changes**
  * Renamed `Slot:getAttachmentVertices()` to `Slot#deform`.
  * Changed the `.json` curve format and added more assumptions for omitted values, reducing the average size of JSON exports.
  * Renamed `Skin:addAttachment()` to `Skin#setAttachment()`.
  * Removed `VertexAttachment:applyDeform()` and replaced it with `VertexAttachment#deformAttachment`. The attachment set on this field is used to decide if a `DeformTimeline` should be applied to the attachment active on the slot to which the timeline is applied.
  * Removed `inheritDeform` field, getter, and setter from `MeshAttachment`.
  * Changed the `.json` file format to accomodate the new feature and file size optimiations. Old projects must be exported with Spine 3.8.20+ to be compatible with the 3.8 Spine runtimes.

* **Additions**
  * Added `x` and `y` coordinates for setup pose AABB in `SkeletonData`.
  * Added support for rotated mesh region UVs.
  * Added skin-specific bones and constraints which are only updated if the skeleton's current skin contains them.
  * Improved Skin API to make it easier to handle mix-and-match use cases.
    * Added `Skin:getAttachments()`. Returns all attachments in the skin.
    * Added `Skin:getAttachments(slotIndex)`. Returns all attachements in the skin for the given slot index.
    * Added `Skin:addSkin(Skin skin)`. Adds all attachments, bones, and skins from the specified skin to this skin.
    * Added `Skin:copySkin(Skin skin)`. Adds all attachments, bones, and skins from the specified skin to this skin. `VertexAttachment` are shallowly copied and will retain any parent mesh relationship. All other attachment types are deep copied.
  * Added `Attachment:copy()` to all attachment type implementations. This lets you deep copy an attachment to modify it independently from the original, i.e. when programmatically changing texture coordinates or mesh vertices.
  * Added `MeshAttachment:newLinkedMesh()`, creates a linked mesh linkted to either the original mesh, or the parent of the original mesh.
  * Added IK softness.

### Love2D
* Added support for 0-1 RGBA color component range change in Löve 0.11+. Older Löve versions using the 0-255 range are still supported!
* Added mix-and-match example to demonstrate the new Skin API.

### Corona
* Added mix-and-match example to demonstrate the new Skin API.

## Typescript/Javascript
* **Breaking changes**
  * Renamed `MixDirection.in/out` to `MixDirection.mixIn/mixOut` as it was crashing a JS compressor.
  *  Renamed `Slot#getAttachmentVertices()` to `Slot#getDeform()`.
  * Changed the `.json` curve format and added more assumptions for omitted values, reducing the average size of JSON exports.
  * Renamed `Skin#addAttachment()` to `Skin#setAttachment()`.
  * Removed `VertexAttachment#applyDeform()` and replaced it with `VertexAttachment#deformAttachment`. The attachment set on this field is used to decide if a `DeformTimeline` should be applied to the attachment active on the slot to which the timeline is applied.
  * Removed `inheritDeform` field, getter, and setter from `MeshAttachment`.
  * Changed `.skel` binary format, added a string table. References to strings in the data resolve to this string table, reducing storage size of binary files considerably.
  * Changed the `.json` and `.skel` file formats to accomodate the new feature and file size optimiations. Old projects must be exported with Spine 3.8.20+ to be compatible with the 3.8 Spine runtimes.
  * Updated runtime to be compatible with TypeScript 3.6.3.

* **Additions**
  * Added support for loading binary data via `AssetManager#loadBinary()`. `AssetManager#get()` will return a `Uint8Array` for such assets.
  * Added support for loading binaries via new `SkeletonBinary`. Parses a `Uint8Array`.
  * Added `x` and `y` coordinates for setup pose AABB in `SkeletonData`.
  * Added support for rotated mesh region UVs.
  * Added skin-specific bones and constraints which are only updated if the skeleton's current skin contains them.
  * Improved Skin API to make it easier to handle mix-and-match use cases.
    * Added `Skin#getAttachments()`. Returns all attachments in the skin.
    * Added `Skin#getAttachments(slotIndex: number)`. Returns all attachements in the skin for the given slot index.
    * Added `Skin#addSkin(skin: Skin)`. Adds all attachments, bones, and skins from the specified skin to this skin.
    * Added `Skin#copySkin(skin: Skin)`. Adds all attachments, bones, and skins from the specified skin to this skin. `VertexAttachment` are shallowly copied and will retain any parent mesh relationship. All other attachment types are deep copied.
  * Added `Attachment#copy()` to all attachment type implementations. This lets you deep copy an attachment to modify it independently from the original, i.e. when programmatically changing texture coordinates or mesh vertices.
  * Added `MeshAttachment#newLinkedMesh()`, creates a linked mesh linkted to either the original mesh, or the parent of the original mesh.
  * Added IK softness.

### WebGL backend
* `Input` can now take a partially defined implementation of `InputListener`.
* Added mix-and-match example to demonstrate the new Skin API.

### Canvas backend

### Three.js backend

### Player
* `SpinePlayer#setAnimation()` can now be called directly to set the animation being displayed.
* The player supports loading `.skel` binary skeleton files by setting the `SpinePlayerConfig#skelUrl` field instead of `SpinePlayerConfig#jsonUrl`.

# 3.7

## AS3
* **Breaking changes**
  * The completion event will fire for looped 0 duration animations every frame.
  * `MixPose` is now called `MixBlend`
  * Skeleton `flipX/flipY` has been replaced with `scaleX/scaleY`. This cleans up applying transforms and is more powerful. Allows scaling a whole skeleton which has bones that disallow scale inheritance
  * Mix time is no longer affected by `TrackEntry#timeScale`. See https://github.com/EsotericSoftware/spine-runtimes/issues/1194
* **Additions**
  * Added additive animation blending. When playing back multiple animations on different tracks, where each animation modifies the same skeleton property, the results of tracks with lower indices are discarded, and only the result from the track with the highest index is used. With animation blending, the results of all tracks are mixed together. This allows effects like mixing multiple facial expressions (angry, happy, sad) with percentage mixes. By default the old behaviour is retained (results from lower tracks are discarded). To enable additive blending across animation tracks, call `TrackEntry#setMixBlend(MixBlend.add)` on each track. To specify the blend percentage, set `TrackEntry#alpha`. See http://esotericsoftware.com/forum/morph-target-track-animation-mix-mode-9459 for a discussion.
  * Support for stretchy IK
  * Support for audio events, see `audioPath`, `volume` and `balance` fields on event (data).
  * `TrackEntry` has an additional field called `holdPrevious`. It can be used to counter act a limitation of `AnimationState` resulting in "dipping" of parts of the animation. For a full discussion of the problem and the solution we've implemented, see this [forum thread](http://esotericsoftware.com/forum/Probably-Easy-Animation-mixing-with-multiple-tracks-10682?p=48130&hilit=holdprevious#p48130).

### Starling
* Added support for vertex effects. See `RaptorExample.as`
* Added 'getTexture()' method to 'StarlingTextureAtlasAttachmentLoader'
* Breaking change: if a skeleton requires two color tinting, you have to enable it via `SkeletonSprite.twoColorTint = true`. In this case the skeleton will use the `TwoColorMeshStyle`, which internally uses a different vertex layout and shader. This means that skeletons with two color tinting enabled will break batching and hence increase the number of draw calls in your app.
* Added `VertexEffect` and implementations `JitterEffect` and `SwirlEffect`. Allows you to modify vertices before they are submitted for drawing. See Starling changes.
* Fix issues with StarlingAtlasAttachmentLoader, see https://github.com/EsotericSoftware/spine-runtimes/issues/939
* Fix issues with region trimming support, see https://github.com/EsotericSoftware/spine-runtimes/commit/262bc26c64d4111002d80e201cb1a3345e6727df
* Added support for overriding `StarlingAtlasAttachmentLoader#getTexture()`, see https://github.com/EsotericSoftware/spine-runtimes/commit/ea7dbecb98edc74e439aa9ef90dcf6eed865f718
* Texture atlas operations are no longer handled in `Starling#newRegionAttachment` and `Starling#newMeshAttachment` but delegated to the atlas.
* Added sample for additive animation blending, see https://github.com/EsotericSoftware/spine-runtimes/blob/6a556de01429878df47bb276a97959a8bdbbe32f/spine-starling/spine-starling-example/src/spine/examples/OwlExample.as
* Added sample on how to use bounding box attachment vertices https://github.com/EsotericSoftware/spine-runtimes/commit/e20428b02699226164fa73ba4b12f7d029ae6f4d
* Fully transparent meshes are not submitted for rendering.
* No hit-tests are performed when a skeleton is invisible.

## C
* **Breaking changes**
  * Listeners on `spAnimationState` and `spTrackEntry` will now also be called if a track entry gets disposed as part of disposing an animation state.
  * The completion event will fire for looped 0 duration animations every frame.
  * The spine-cocos2dx and spine-ue4 runtimes are now based on spine-cpp. See below for changes.
  * Skeleton `flipX/flipY` has been replaced with `scaleX/scaleY`. This cleans up applying transforms and is more powerful. Allows scaling a whole skeleton which has bones that disallow scale inheritance
  * Mix time is no longer affected by `TrackEntry#timeScale`. See https://github.com/EsotericSoftware/spine-runtimes/issues/1194
  * `spMeshAttachment` has two new fields `regionTextureWith` and `regionTextureHeight`. These must be set in custom attachment loader. See `AtlasAttachmentLoader`.
* **Additions**
  * Added support for local and relative transform constraint calculation, including additional fields in `spTransformConstraintData`.
  * `Animation#apply` and `Timeline#apply`` now take enums `MixPose` and `MixDirection` instead of booleans
  * Added `spVertexEffect` and corresponding implementations `spJitterVertexEffect` and `spSwirlVertexEffect`. Create/dispose through the corresponding `spXXXVertexEffect_create()/dispose()` functions. Set on framework/engine specific renderer.
  * Functions in `extension.h` are not prefixed with `_sp` instead of just `_` to avoid interference with other libraries.
  * Introduced `SP_API` macro. Every spine-c function is prefixed with this macro. By default, it is an empty string. Can be used to markup spine-c functions with e.g. ``__declspec` when compiling to a dll or linking to that dll.
  * Added `void *userData` to `spAnimationState`to be consumed in callbacks.
  * Added additive animation blending. When playing back multiple animations on different tracks, where each animation modifies the same skeleton property, the results of tracks with lower indices are discarded, and only the result from the track with the highest index is used. With animation blending, the results of all tracks are mixed together. This allows effects like mixing multiple facial expressions (angry, happy, sad) with percentage mixes. By default the old behaviour is retained (results from lower tracks are discarded). To enable additive blending across animation tracks, call `spTrackEntry->mixBlend = SP_MIXBLEND_ADD)` on each track. To specify the blend percentage, set `spTrackEntry->alpha`. See http://esotericsoftware.com/forum/morph-target-track-animation-mix-mode-9459 for a discussion.
  * Optimized attachment lookup to give a 40x speed-up. See https://github.com/EsotericSoftware/spine-runtimes/commit/cab81276263890b65d07fa2329ace16db1e365ff
  * Support for stretchy IK
  * Support for audio events, see `audioPath`, `volume` and `balance` fields on event (data).
  * `spTrackEntry` has an additional field called `holdPrevious`. It can be used to counter act a limitation of `AnimationState` resulting in "dipping" of parts of the animation. For a full discussion of the problem and the solution we've implemented, see this [forum thread](http://esotericsoftware.com/forum/Probably-Easy-Animation-mixing-with-multiple-tracks-10682?p=48130&hilit=holdprevious#p48130).

### Cocos2d-Objc
* Added vertex effect support to modify vertices of skeletons on the CPU. See `RaptorExample.m`.
* Explanation how to handle ARC, see https://github.com/EsotericSoftware/spine-runtimes/commit/a4f122b08c5e2a51d6aad6fc5a947f7ec31f2eb8
* The super class `::update()` method of `SkeletonRenderer` is now called, see https://github.com/EsotericSoftware/spine-runtimes/commit/f7bb98185236a6d8f35bfefc70afe4f31e9ec9d2
* Added improved tint-black shader.

### SFML
* `spine-sfml.h` no longer defines `SPINE_SHORT_NAMES` to avoid collisions with other APIs. See #1058.
* Added support for vertex effects. See raptor example.
* Added premultiplied alpha support to `SkeletonDrawable`. Use `SkeletonDrawable::setUsePremultipliedAlpha()`, see https://github.com/EsotericSoftware/spine-runtimes/commit/34086c1f41415309b2ecce86055f6656fcba2950
* Added additive animation blending sample, see https://github.com/EsotericSoftware/spine-runtimes/blob/b7e712d3ca1d6be3ebcfe3254dc2cea9c44dda71/spine-sfml/example/main.cpp#L369

## C++
* ** Additions **
  * Added C++ Spine runtime. See the [spine-cpp Runtime Guide](https://esotericsoftware.com/spine-cpp) for more information on spine-cpp.
  * Added parsing of non-essential data (fps, images path, audio path) to for `.json`/`.skel` parsers.

### Cocos2d-x
* Added ETC1 alpha support, thanks @halx99! Does not work when two color tint is enabled.
* Added `spAtlasPage_setCustomTextureLoader()` which let's you do texture loading manually. Thanks @jareguo.
* Added `SkeletonRenderer:setSlotsRange()` and `SkeletonRenderer::createWithSkeleton()`. This allows you to split rendering of a skeleton up into multiple parts, and render other nodes in between. See `SkeletonRendererSeparatorExample.cpp` for an example.
* Fully transparent attachments will not be rendered, improving rendering performance.
* Added improved tint-black shader.
* Updated to cocos2d-x 3.16
* The skeleton setup pose and world transform are now calculated on initialization to avoid flickering on start-up.
* Updated to cocos2d-x 3.17.1
* **Breaking change**: Switched from [spine-c](spine-c) to [spine-cpp](spine-cpp) as the underlying Spine runtime. See the [spine-cpp Runtime Guide](https://esotericsoftware.com/spine-cpp) for more information on spine-cpp.
  * Added `Cocos2dAttachmentLoader` to be used when constructing an `Atlas`. Used by default by `SkeletonAnimation` and `SkeletonRenderer` when creating instances via the `createXXX` methods.
  * All C structs and enums `spXXX` have been replaced with their C++ equivalents `spine::XXX` in all public interfaces.
  * All instantiations via `new` of C++ classes from spine-cpp should contain `(__FILE__, __LINE__)`. This allows the tracking of instantations and detection of memory leaks via the `spine::DebugExtension`.

### SFML
* Create a second SFML backend using [spine-cpp](spine-cpp/). See the [spine-cpp Runtime Guide](https://esotericsoftware.com/spine-cpp) for more information on spine-cpp.
* Added support for vertex effects. See raptor example.
* Added premultiplied alpha support to `SkeletonDrawable`. Use `SkeletonDrawable::setUsePremultipliedAlpha()`, see https://github.com/EsotericSoftware/spine-runtimes/commit/34086c1f41415309b2ecce86055f6656fcba2950
* Added additive animation blending sample, see https://github.com/EsotericSoftware/spine-runtimes/blob/b7e712d3ca1d6be3ebcfe3254dc2cea9c44dda71/spine-sfml/example/main.cpp#L369

### UE4
 * spine-c is now exposed from the plugin shared library on Windows via __declspec.
 * Updated to Unreal Engine 4.18
 * Added C++ example, see https://github.com/EsotericSoftware/spine-runtimes/commit/15011e81b7061495dba45e28b4d3f4efb10d7f40
 * `SkeletonRendererComponent` generates collision meshes by default.
 * Disabled generation of collision meshes by `SkeletonRendererComponent`. Both `ProceduralMeshComponent` and `RuntimeMeshComponent` have a bug that generates a new PhysiX file every frame per component. Users are advised to add a separate collision shape to the root scene component of an actor instead.
 * Using UE4 `FMemory` allocator by default. This should fix issues on some consoles.
 * **Breaking change** moved away from `RuntimeMeshComponent`, as its maintainance has seized, back to `ProceduralMeshComponent`. Existing projects should just work. However, if you run into issues, you may have to remove the old `SpineSkeletonRendererComponent` and add a new one to your existing actors.
 * **Breaking change** due to the removal of `RuntimeMeshComponent` and reversal to `ProceduralMeshComponent`, two color tinting is currently not supported. `ProceduralMeshComponent` does not support enough vertex attributes for us to encode the second color in the vertex stream. You can remove the `RuntimeMeshComponent/` directory from your plugins directory and remove the component from any `build.cs` files that may reference it.
 * **Breaking change**: Switched from [spine-c](spine-c) to [spine-cpp](spine-cpp) as the underlying Spine runtime. See the [spine-cpp Runtime Guide](https://esotericsoftware.com/spine-cpp) for more information on spine-cpp.
  * All C structs and enums `spXXX` have been replaced with their C++ equivalents `spine::XXX` in all public interfaces.
  * All instantiations via `new` of C++ classes from spine-cpp should contain `(__FILE__, __LINE__)`. This allows the tracking of instantations and detection of memory leaks via the `spine::DebugExtension`.
* Updated to Unreal Engine 4.20 (samples require 4.17+), see the `spine-ue4/Plugins/SpinePlugin/Source/SpinePlugin/SpinePlugin.build.cs` file on how to compile in 4.20 with the latest UBT API changes.
* Updated to Unreal Engine 4.21 (samples require 4.21).
* **Breaking change**: `UBoneDriverComponent` and `UBoneFollowerComponent` are now `USceneComponent` instead of `UActorComponent`. They either update only themselves, or also the owning `UActor`, depending on whether the new flag `UseComponentTransform` is set. See https://github.com/EsotericSoftware/spine-runtimes/pull/1175
* Added query methods for slots, bones, skins and animations to `SpineSkeletonComponent` and `UTrackEntry`. These allow you to query these objects by name in both C++ and blueprints.
* Added `Preview Animation` and `Preview Skin` properties to `SpineSkeletonAnimationComponent`. Enter an animation or skin name to live-preview it in the editor. Enter an empty string to reset the animation or skin.

## C# ##
* **Breaking changes**
  * The completion event will fire for looped 0 duration animations every frame.
  * Skeleton `flipX/flipY` has been replaced with `scaleX/scaleY`. This cleans up applying transforms and is more powerful. Allows scaling a whole skeleton which has bones that disallow scale inheritance
  * Mix time is no longer affected by `TrackEntry#timeScale`. See https://github.com/EsotericSoftware/spine-runtimes/issues/1194
* **Additions**
  * Added additive animation blending. When playing back multiple animations on different tracks, where each animation modifies the same skeleton property, the results of tracks with lower indices are discarded, and only the result from the track with the highest index is used. With animation blending, the results of all tracks are mixed together. This allows effects like mixing multiple facial expressions (angry, happy, sad) with percentage mixes. By default the old behaviour is retained (results from lower tracks are discarded). To enable additive blending across animation tracks, call `TrackEntry#MixBlend = MixBlend.add` on each track. To specify the blend percentage, set `TrackEntry#Alpha`. See http://esotericsoftware.com/forum/morph-target-track-animation-mix-mode-9459 for a discussion.
  * Support for stretchy IK
  * Support for audio events, see `audioPath`, `volume` and `balance` fields on event (data).
  * `TrackEntry` has an additional field called `holdPrevious`. It can be used to counter act a limitation of `AnimationState` resulting in "dipping" of parts of the animation. For a full discussion of the problem and the solution we've implemented, see this [forum thread](http://esotericsoftware.com/forum/Probably-Easy-Animation-mixing-with-multiple-tracks-10682?p=48130&hilit=holdprevious#p48130).

### Unity
* **Runtime and Editor, and Assembly Definition** Files and folders have been reorganized into "Runtime" and "Editor". Each of these have an `.asmdef` file that defines these separately as their own assembly in Unity *(Note: Spine `.asmdef` files are currently deactivated to `.txt` extension, see below)*. For projects not using assembly definition, you may delete the `.asmdef` files. These assembly definitions will be ignored by older versions of Unity that don't support it.
	* In this scheme, the entirety of the base spine-csharp runtime is inside the "Runtime" folder, to be compiled in the same assembly as spine-unity so they can continue to share internal members.
* **Spine `.asmdef` files are now deactivated (using `.txt` extension) by default** This prevents problems when updating Spine through unitypackages, overwriting the Timeline reference entry in `spine-unity.asmdef` (added automatically when enabling Unity 2019 Timeline support, see `Timeline Support for Unity 2019`), causing compile errors. In case you want to enable the `.asmdef` files, rename the files:
 `Spine/Runtime/spine-unity.txt` to `Spine/Runtime/spine-unity.asmdef` and
 `Spine/Editor/spine-unity-editor.txt` to `Spine/Editor/spine-unity-editor.asmdef`.
* **SkeletonAnimator is now SkeletonMecanim** The Spine-Unity Mecanim-driven component `SkeletonAnimator` has been renamed `SkeletonMecanim` to make it more autocomplete-friendly and more obvious at human-glance. The .meta files and guids should remain intact so existing projects and prefabs should not break. However, user code needs to be updated to use `SkeletonMecanim`.
*  **SpineAtlasAsset** The existing `AtlasAsset` type has been renamed to `SpineAtlasAsset` to signify that it specifically uses a Spine/libGDX atlas as its source. Serialization should be intact but user code will need to be updated to refer to existing atlases as `SpineAtlasAsset`.
	* **AtlasAssetBase** `SpineAtlasAsset` now has an abstract base class called `SpineAtlasAsset`. This is the base class to derive when using alternate atlas sources. Existing SkeletonDataAsset field "atlasAssets" now have the "AtlasAssetBase" type. Serialization should be intact, but user code will need to be updated to refer to the atlas assets accordingly.
	* This change is in preparation for alternate atlas options such as Unity's SpriteAtlas.
* **Optional Straight Alpha for shaders** Spine-Unity's included Unity shaders now have a `_STRAIGHT_ALPHA_INPUT` shader_feature, toggled as a checkbox in the Material's inspector. This allows the Material to use a non-premultiplied alpha/straight alpha input texture.
	* The following shaders now have the "Straight Alpha Texture" checkbox when used on a material:
		* `Spine/Skeleton`
		* `Spine/Skeleton Tint Black`
		* `Spine/Skeleton Lit`
		* `Spine/Skeleton Tint`
		* `Spine/Skeleton Fill`
		* `Spine/SkeletonGraphic (Premultiply Alpha)` was renamed to `Spine/SkeletonGraphic`
		* `Spine/SkeletonGraphic Tint Black (Premultiply Alpha)` was renamed to `Spine/SkeletonGraphic Tint Black`
		* `Spine/Skeleton PMA Multiply`
		* `Spine/Skeleton PMA Screen`
	* Dedicated straight alpha shaders were removed from the runtime.
		* `Spine/Straight Alpha/Skeleton Fill`
		* `Spine/Straight Alpha/Skeleton Tint`
* **Detection of Incorrect Texture Settings** Especially when atlas textures are exported with setting `Premultiply alpha` enabled, it is important to configure Unity's texture import settings correctly. By default, you will now receive warnings where texture settings are expected to cause incorrect rendering.
  * The following rules apply:
    * `sRGB (Color Texture)` shall be disabled when `Generate Mip Maps` is enabled, otherwise you will receive white border outlines.
    * `Alpha Is Transparency` shall be disabled on `Premultiply alpha` textures, otherwise you will receive light ghosting artifacts in transparent areas.
  * These warnings can be disabled in `Edit - Preferences - Spine`.
* **Sprite Mask Support for all Included Shaders** The `Skeleton Animation` and `Skeleton Mecanim` components now provide an additional `Mask Interaction` field in the Inspector, covering identical functionality as Unity's built in `Sprite Renderer` component:
    * `Mask Interaction` modes:
      * `None` - The sprite will not interact with the masking system. Default behavior.
      * `Visible Inside Mask` - The sprite will be visible only in areas where a mask is present.
      * `Visible Outside Mask` - The sprite will be visible only in areas where no mask is present.
  * `Automatically Generated Materials` When switching `Mask Interaction` modes in the Inspector outside of Play mode, the required additional material assets are generated for the respective `Stencil Compare` parameters - with file suffixes `'_InsideMask'` and `'_OutsideMask'`, placed in the same folder as the original materials. By default all generated materials are kept as references by the `Skeleton Animation` component for switching at runtime.
  These materials can be managed and optimized via the `SkeletonAnimation`'s `Advanced` section:
    * Using the `Clear` button you can clear the reference to unneeded materials,
    * Using the `Delete` button the respective assets are deleted as well as references cleared. Note that other `Skeleton Animation` GameObjects might still reference the materials, so use with caution!
    * With the `Set` button you can again assign a link to the respective materials to prepare them for runtime use. If the materials were not present or have been deleted, they are generated again based on the default materials.
  * When switching `Mask Interaction` mode at runtime, the previously prepared materials are switched active automatically. When the respective materials have not been prepared, material copies of the default materials are created on the fly. Note that these materials are not shared between similar `Skeleton Animation` GameObjects, so it is recommended to use the generated material assets where possible.
  * **Every shader now exposes the `Stencil Compare` parameter** for further customization. This way you have maximum flexibility to use custom mechanisms to switch materials at runtime if you should ever need more than the three materials generated by `Skeleton Animation`'s `Mask Interaction` parameter. Reference `Stencil Compare` values are:
    * `CompareFunction.Disabled` for `Mask Interaction - None`
    * `CompareFunction.LessEqual` for `Mask Interaction - Visible Inside Mask`
    * `CompareFunction.Greater` for `Mask Interaction - Visible Outside Mask`
* **RectMask2D Support for SkeletonGraphic** Both `SkeletonGraphic` shaders '`Spine/SkeletonGraphic`' and '`Spine/SkeletonGraphic Tint Black`' now respect masking areas defined via Unity's `RectMask2D` component.
* **Timeline Support for Unity 2019** using the existing Timeline components. By default, all Spine Timeline components are deactivated in Unity 2019 and **can be activated via the Spine Preferences menu**. This step became necessary because in Unity 2019, Timeline has been moved to a separate Package and is no longer included in the Unity core. Please visit `Edit - Preferences - Spine` and at `Timeline Package Support` hit `Enable` to automatically perform all necessary steps to activate the Timeline components.
This will automatically:
  1. download the Unity Timeline package
  2. activate the Spine Timeline components by setting the compile definition `SPINE_TIMELINE_PACKAGE_DOWNLOADED` for all platforms
  3. modify the `spine-unity.asmdef` file by adding the reference to the Unity Timeline library.
* Added `Create 2D Hinge Chain` functionality at `SkeletonUtilityBone` inspector, previously only `Create 3D Hinge Chain` was available.

### XNA/MonoGame
* Added support for any `Effect` to be used by `SkeletonRenderer`
* Added support for `IVertexEffect` to modify vertices of skeletons on the CPU. `IVertexEffect` instances can be set on the `SkeletonRenderer`. See example project.
* Added `SkeletonDebugRenderer`
* Made `MeshBatcher` of SkeletonRenderer accessible via a getter. Allows user to batch their own geometry together with skeleton meshes for maximum batching instead of using XNA SpriteBatcher.

## Java
* **Breaking changes**
  * Skeleton attachments: Moved update of attached skeleton out of libGDX `SkeletonRenderer`, added overloaded method `Skeleton#updateWorldTransform(Bone)`, used for `SkeletonAttachment`. You now MUST call this new method with the bone of the parent skeleton to which the child skeleton is attached. See `SkeletonAttachmentTest` for and example.
  * The completion event will fire for looped 0 duration animations every frame.
  * `MixPose` is now called `MixBlend`.
  * Skeleton `flipX/flipY` has been replaced with `scaleX/scaleY`. This cleans up applying transforms and is more powerful. Allows scaling a whole skeleton which has bones that disallow scale inheritance
  * Mix time is no longer affected by `TrackEntry#timeScale`. See https://github.com/EsotericSoftware/spine-runtimes/issues/1194
* **Additions**
  * Added `EventData#audioPath` field. This field contains the file name of the audio file used for the event.
  * Added convenience method to add all attachments from one skin to another, see https://github.com/EsotericSoftware/spine-runtimes/commit/a0b7bb6c445efdfac12b0cdee2057afa3eff3ead
  * Added additive animation blending. When playing back multiple animations on different tracks, where each animation modifies the same skeleton property, the results of tracks with lower indices are discarded, and only the result from the track with the highest index is used. With animation blending, the results of all tracks are mixed together. This allows effects like mixing multiple facial expressions (angry, happy, sad) with percentage mixes. By default the old behaviour is retained (results from lower tracks are discarded). To enable additive blending across animation tracks, call `TrackEntry#setMixBlend(MixBlend.add)` on each track. To specify the blend percentage, set `TrackEntry#alpha`. See http://esotericsoftware.com/forum/morph-target-track-animation-mix-mode-9459 for a discussion.
  * Support for stretchy IK
  * Support for audio events, see `audioPath`, `volume` and `balance` fields on event (data).
  * `TrackEntry` has an additional field called `holdPrevious`. It can be used to counter act a limitation of `AnimationState` resulting in "dipping" of parts of the animation. For a full discussion of the problem and the solution we've implemented, see this [forum thread](http://esotericsoftware.com/forum/Probably-Easy-Animation-mixing-with-multiple-tracks-10682?p=48130&hilit=holdprevious#p48130).

### libGDX
* Added `VertexEffect` interface, instances of which can be set on `SkeletonRenderer`. Allows to modify vertices before submitting them to GPU. See `SwirlEffect`, `JitterEffect` and `VertexEffectTest`.
* Added improved tint-black shader.
* Improved performance by avoiding batch flush when not switching between normal and additive rendering with PMA
* Improvements to skeleton viewer.
* `TwoColorPolygonBatch` implements the `Batch` interface, allowing to the be used with other libGDX classes that require a batcher for drawing, potentially improving performance. See https://github.com/EsotericSoftware/spine-runtimes/commit/a46b3d1d0c135d51f9bef9ca17a5f8e5dda69927
* Added `SkeletonDrawable` to render skeletons in scene2d UI https://github.com/EsotericSoftware/spine-runtimes/commit/b93686c185e2c9d5466969a8e07eee573ebe4b97

## Lua
* **Breaking changes**
  * The completion event will fire for looped 0 duration animations every frame.
  * Skeleton `flipX/flipY` has been replaced with `scaleX/scaleY`. This cleans up applying transforms and is more powerful. Allows scaling a whole skeleton which has bones that disallow scale inheritance
  * Mix time is no longer affected by `TrackEntry#timeScale`. See https://github.com/EsotericSoftware/spine-runtimes/issues/1194
* **Additions**
  * Added `JitterEffect` and `SwirlEffect` and support for vertex effects in Corona and Love
  * Added additive animation blending. When playing back multiple animations on different tracks, where each animation modifies the same skeleton property, the results of tracks with lower indices are discarded, and only the result from the track with the highest index is used. With animation blending, the results of all tracks are mixed together. This allows effects like mixing multiple facial expressions (angry, happy, sad) with percentage mixes. By default the old behaviour is retained (results from lower tracks are discarded). To enable additive blending across animation tracks, call `TrackEntry:setMixBlend(MixBlend.add)` on each track. To specify the blend percentage, set `TrackEntry.alpha`. See http://esotericsoftware.com/forum/morph-target-track-animation-mix-mode-9459 for a discussion.
  * Support for stretchy IK
  * Support for audio events, see `audioPath`, `volume` and `balance` fields on event (data).
  * `TrackEntry` has an additional field called `holdPrevious`. It can be used to counter act a limitation of `AnimationState` resulting in "dipping" of parts of the animation. For a full discussion of the problem and the solution we've implemented, see this [forum thread](http://esotericsoftware.com/forum/Probably-Easy-Animation-mixing-with-multiple-tracks-10682?p=48130&hilit=holdprevious#p48130).

### Love2D
* Added support for vertex effects. Set an implementation like "JitterEffect" on `Skeleton.vertexEffect`. See `main.lua` for an example.

### Corona
* Added support for vertex effects. Set an implementation like "JitterEffect" on `SkeletonRenderer.vertexEffect`. See `main.lua` for an example

## Typescript/Javascript
* **Breaking changes**
  * The completion event will fire for looped 0 duration animations every frame.
  * Skeleton `flipX/flipY` has been replaced with `scaleX/scaleY`. This cleans up applying transforms and is more powerful. Allows scaling a whole skeleton which has bones that disallow scale inheritance
  * Mix time is no longer affected by `TrackEntry#timeScale`. See https://github.com/EsotericSoftware/spine-runtimes/issues/1194
* **Additions**
  * Added `AssetManager.loadTextureAtlas`. Instead of loading the `.atlas` and corresponding image files manually, you can simply specify the location of the `.atlas` file and AssetManager will load the atlas and all its images automatically. `AssetManager.get("atlasname.atlas")` will then return an instance of `spine.TextureAtlas`.
  * Added additive animation blending. When playing back multiple animations on different tracks, where each animation modifies the same skeleton property, the results of tracks with lower indices are discarded, and only the result from the track with the highest index is used. With animation blending, the results of all tracks are mixed together. This allows effects like mixing multiple facial expressions (angry, happy, sad) with percentage mixes. By default the old behaviour is retained (results from lower tracks are discarded). To enable additive blending across animation tracks, call `TrackEntry#setMixBlend(MixBlend.add)` on each track. To specify the blend percentage, set `TrackEntry#alpha`. See http://esotericsoftware.com/forum/morph-target-track-animation-mix-mode-9459 for a discussion. See https://github.com/EsotericSoftware/spine-runtimes/blob/f045d221836fa56191ccda73dd42ae884d4731b8/spine-ts/webgl/tests/test-additive-animation-blending.html for an example.
  * Added work-around for iOS WebKit JIT bug, see https://github.com/EsotericSoftware/spine-runtimes/commit/c28bbebf804980f55cdd773fed9ff145e0e7e76c
  * Support for stretchy IK
  * Support for audio events, see `audioPath`, `volume` and `balance` fields on event (data).
  * `TrackEntry` has an additional field called `holdPrevious`. It can be used to counter act a limitation of `AnimationState` resulting in "dipping" of parts of the animation. For a full discussion of the problem and the solution we've implemented, see this [forum thread](http://esotericsoftware.com/forum/Probably-Easy-Animation-mixing-with-multiple-tracks-10682?p=48130&hilit=holdprevious#p48130).
  * Added `AssetManager#setRawDataURI(path, data)`. Allows to set raw data URIs for a specific path, which in turn enables embedding assets into JavaScript/HTML.

### WebGL backend
* Added `VertexEffect` interface, instances of which can be set on `SkeletonRenderer`. Allows to modify vertices before submitting them to GPU. See `SwirlEffect`, `JitterEffect`, and the example which allows to set effects.
* Added `slotRangeStart` and `slotRangeEnd` parameters to `SkeletonRenderer#draw` and `SceneRenderer#drawSkeleton`. This allows you to render only a range of slots in the draw order. See `spine-ts/webgl/tests/test-slot-range.html` for an example.
* Added improved tint-black shader.
* Added `SceneRenderer#drawTextureUV()`, allowing to draw a texture with manually specified texture coordinates.
* Exposed all renderers in `SceneRenderer`.

### Canvas backend
* Added support for shearing and non-uniform scaling inherited from parent bones.
* Added support for alpha tinting.

### Three.js backend
* Added `VertexEffect` interface, instances of which can be set on `SkeletonMesh`. Allows to modify vertices before submitting them to GPU. See `SwirlEffect`, `JitterEffect`.
* Added support for multi-page atlases

### Widget backend
 * Added fields `atlasContent`, `atlasPagesContent`, and `jsonContent` to `WidgetConfiguration` allowing you to directly pass the contents of the `.atlas`, atlas page `.png` files, and the `.json` file without having to do a request. See `README.md` and the example for details.
 * `SpineWidget.setAnimation()` now takes an additional optional parameter for callbacks when animations are completed/interrupted/etc.

# 3.6

## AS3
* **Breaking changes**
  * Removed `Bone.worldToLocalRotationX` and `Bone.worldToLocalRotationY`. Replaced by `Bone.worldToLocalRotation` (rotation given relative to x-axis, counter-clockwise, in degrees).
  * Made `Bone` fields `_a`, `_b`, `_c`, `_d`, `_worldX` and `_worldY` public, removed underscore prefix.
  * Removed `VertexAttachment.computeWorldVertices` overload, changed `VertexAttachment.computeWorldVertices2` to `VertexAttachment.computeWorldVertices`, added `stride` parameter.
  * Removed `RegionAttachment.vertices` field. The vertices array is provided to `RegionAttachment.computeWorldVertices` by the API user now.
  * Removed `RegionAttachment.updateWorldVertices`, added `RegionAttachment.computeWorldVertices`. The new method now computes the x/y positions of the 4 vertices of the corner and places them in the provided `worldVertices` array, starting at `offset`, then moving by `stride` array elements when advancing to the next vertex. This allows to directly compose the vertex buffer and avoids a copy. The computation of the full vertices, including vertex colors and texture coordinates, is now done by the backend's respective renderer.
  * Replaced `r`, `g`, `b`, `a` fields with instances of new `Color` class in `RegionAttachment`, `MeshAttachment`, `Skeleton`, `SkeletonData`, `Slot` and `SlotData`.
  * The completion event will fire for looped 0 duration animations every frame.

* **Additions**
  * Added `Skeleton.getBounds` from reference implementation.
  * Added support for local and relative transform constraint calculation, including additional fields in `TransformConstraintData`
  * Added `Bone.localToWorldRotation`(rotation given relative to x-axis, counter-clockwise, in degrees).
  * Added two color tinting support, including `TwoColorTimeline` and additional fields on `Slot` and `SlotData`.
  * Added `PointAttachment`, additional method `newPointAttachment` in `AttachmentLoader` interface.
  * Added `ClippingAttachment`, additional method `newClippingAttachment` in `AttachmentLoader` interface.
  * `AnimationState#apply` returns boolean indicating if any timeline was applied or not.
  * `Animation#apply` and `Timeline#apply`` now take enums `MixPose` and `MixDirection` instead of booleans
  * Added `VertexEffect` and implementations `JitterEffect` and `SwirlEffect`. Allows you to modify vertices before they are submitted for drawing. See Starling changes.

### Starling
 * Fixed renderer to work with 3.6 changes.
 * Added support for two color tinting.
 * Added support for clipping.
 * Added support for rotated regions in texture atlas loaded via StarlingAtlasAttachmentLoader.
 * Added support for vertex effects. See `RaptorExample.as`
 * Added 'getTexture()' method to 'StarlingTextureAtlasAttachmentLoader'
 * Breaking change: if a skeleton requires two color tinting, you have to enable it via `SkeletonSprite.twoColorTint = true`. In this case the skeleton will use the `TwoColorMeshStyle`, which internally uses a different vertex layout and shader. This means that skeletons with two color tinting enabled will break batching and hence increase the number of draw calls in your app.

## C
* **Breaking changes**
  * `spVertexAttachment_computeWorldVertices` and `spRegionAttachment_computeWorldVerticeS` now take new parameters to make it possible to directly output the calculated vertex positions to a vertex buffer. Removes the need for additional copies in the backends' respective renderers.
  * Removed `spBoundingBoxAttachment_computeWorldVertices`, superseded by `spVertexAttachment_computeWorldVertices`.
  * Removed `spPathAttachment_computeWorldVertices` and `spPathAttachment_computeWorldVertices1`, superseded by `spVertexAttachment_computeWorldVertices`.
  * Removed `sp_MeshAttachment_computeWorldVertices`, superseded by `spVertexAttachment_computeWorldVertices`.
  * Removed `spBone_worldToLocalRotationX` and `spBone_worldToLocalRotationY`. Replaced by `spBone_worldToLocalRotation` (rotation given relative to x-axis, counter-clockwise, in degrees).
  * Replaced `r`, `g`, `b`, `a` fields with instances of new `spColor` struct in `spRegionAttachment`, `spMeshAttachment`, `spSkeleton`, `spSkeletonData`, `spSlot` and `spSlotData`.
  * Removed `spVertexIndex`from public API.
  * Listeners on `spAnimationState` or `spTrackEntry` will now be also called in case a track entry is disposed as part of dispoing the `spAnimationState`.
  * The completion event will fire for looped 0 duration animations every frame.
* **Additions**
  * Added support for local and relative transform constraint calculation, including additional fields in `spTransformConstraintData`.
  * Added `spPointAttachment`, additional method `spAtlasAttachmentLoadeR_newPointAttachment`.
  * Added support for local and relative transform constraint calculation, including additional fields in `TransformConstraintData`
  * Added `spBone_localToWorldRotation`(rotation given relative to x-axis, counter-clockwise, in degrees).
   * Added two color tinting support, including `spTwoColorTimeline` and additional fields on `spSlot` and `spSlotData`.
  * Added `userData` field to `spTrackEntry`, so users can expose data in `spAnimationState` callbacks.
  * Modified kvec.h used by SkeletonBinary.c to use Spine's MALLOC/FREE macros. That way there's only one place to inject custom allocators ([extension.h](https://github.com/EsotericSoftware/spine-runtimes/blob/master/spine-c/spine-c/include/spine/extension.h)) [commit](https://github.com/EsotericSoftware/spine-runtimes/commit/c2cfbc6cb8709daa082726222d558188d75a004f)
  * Added macros to define typed dynamic arrays, see `Array.h/.c`
  * Added `spClippingAttachment` and respective enum.
  * Added `spSkeletonClipper` and `spTriangulator`, used to implement software clipping of attachments.
  * `AnimationState#apply` returns boolean indicating if any timeline was applied or not.
  * `Animation#apply` and `Timeline#apply`` now take enums `MixPose` and `MixDirection` instead of booleans
  * Added `spVertexEffect` and corresponding implementations `spJitterVertexEffect` and `spSwirlVertexEffect`. Create/dispose through the corresponding `spXXXVertexEffect_create()/dispose()` functions. Set on framework/engine specific renderer. See changes for spine-c based frameworks/engines below.
  * Functions in `extension.h` are not prefixed with `_sp` instead of just `_` to avoid interference with other libraries.
  * Introduced `SP_API` macro. Every spine-c function is prefixed with this macro. By default, it is an empty string. Can be used to markup spine-c functions with e.g. ``__declspec` when compiling to a dll or linking to that dll.

### Cocos2d-X
 * Fixed renderer to work with 3.6 changes
 * Optimized rendering by removing all per-frame allocation in `SkeletonRenderer`, resulting in 15% performance increase for large numbers of skeletons being rendered per frame.
 * Added support for two color tinting. Tinting is enabled/disabled per `SkeletonRenderer`/`SkeletonAnimation` instance. Use `SkeletonRenderer::setTwoColorTint()`. Note that two color tinting requires the use of a non-standard shader and vertex format. This means that skeletons rendered with two color tinting will break batching. However, skeletons with two color tinting enabled and rendered after each other will be batched.
 * Updated example to use Cocos2d-x 3.14.1.
 * Added mesh debug rendering. Enable/Disable via `SkeletonRenderer::setDebugMeshesEnabled()`.
 * Added support for clipping.
 * SkeletonRenderer now combines the displayed color of the Node (cascaded from all parents) with the skeleton color for tinting.
 * Added support for vertex effects. See `RaptorExample.cpp`.
 * Added ETC1 alpha support, thanks @halx99! Does not work when two color tint is enabled.
 * Added `spAtlasPage_setCustomTextureLoader()` which let's you do texture loading manually. Thanks @jareguo.
 * Added `SkeletonRenderer:setSlotsRange()` and `SkeletonRenderer::createWithSkeleton()`. This allows you to split rendering of a skeleton up into multiple parts, and render other nodes in between. See `SkeletonRendererSeparatorExample.cpp` for an example.

### Cocos2d-Objc
 * Fixed renderer to work with 3.6 changes
 * Added support for two color tinting. Tinting is enabled/disabled per `SkeletonRenderer/SkeletonAnimation.twoColorTint = true`. Note that two color tinted skeletons do not batch with other nodes.
 * Added support for clipping.

### SFML
 * Fixed renderer to work with 3.6 changes. Sadly, two color tinting does not work, as the vertex format in SFML is fixed.
 * Added support for clipping.
 * Added support for vertex effects. See raptor example.
 * Added premultiplied alpha support to `SkeletonDrawable`.

### Unreal Engine 4
 * Fixed renderer to work with 3.6 changes
 * Added new UPROPERTY to SpineSkeletonRendererComponent called `Color`. This allows to set the tint color of the skeleton in the editor, C++ and Blueprints. Under the hood, the `spSkeleton->color` will be set on every tick of the renderer component.
 * Added support for clipping.
 * Switched from built-in ProceduralMeshComponent to RuntimeMeshComponent by Koderz (https://github.com/Koderz/UE4RuntimeMeshComponent, MIT). Needed for more flexibility regarding vertex format, should not have an impact on existing code/assets. You need to copy the RuntimeMeshComponentPlugin from our repository in `spine-ue4\Plugins\` to your project as well!
 * Added support for two color tinting. All base materials, e.g. SpineUnlitNormalMaterial, now do proper two color tinting. No material parameters have changed.
 * Updated to Unreal Engine 4.16.1. Note that 4.16 has a regression which will make it impossible to compile plain .c files!
 * spine-c is now exposed from the plugin shared library on Windows via __declspec.

## C#
* **Breaking changes**
  *  `MeshAttachment.parentMesh` is now a private field to enforce using the `.ParentMesh` setter property in external code. The `MeshAttachment.ParentMesh` property is an appropriate replacement wherever `.parentMesh` was used.
  * `Skeleton.GetBounds` takes a scratch array as input so it doesn't have to allocate a new array on each invocation itself. Reduces GC activity.
  * Removed `Bone.WorldToLocalRotationX` and `Bone.WorldToLocalRotationY`. Replaced by `Bone.WorldToLocalRotation` (rotation given relative to x-axis, counter-clockwise, in degrees).
  * Added `stride` parameter to `VertexAttachment.ComputeWorldVertices`.
  * Removed `RegionAttachment.Vertices` field. The vertices array is provided to `RegionAttachment.ComputeWorldVertices` by the API user now.
  * Removed `RegionAttachment.UpdateWorldVertices`, added `RegionAttachment.ComputeWorldVertices`. The new method now computes the x/y positions of the 4 vertices of the corner and places them in the provided `worldVertices` array, starting at `offset`, then moving by `stride` array elements when advancing to the next vertex. This allows to directly compose the vertex buffer and avoids a copy. The computation of the full vertices, including vertex colors and texture coordinates, is now done by the backend's respective renderer.
  * The completion event will fire for looped 0 duration animations every frame.

 * **Additions**
  * Added support for local and relative transform constraint calculation, including additional fields in `TransformConstraintData`
  * Added `Bone.localToWorldRotation`(rotation given relative to x-axis, counter-clockwise, in degrees).
  * Added two color tinting support, including `TwoColorTimeline` and additional fields on `Slot` and `SlotData`.
  * Added `PointAttachment`, additional method `NewPointAttachment` in `AttachmentLoader` interface.
  * Added `ClippingAttachment`, additional method `NewClippingAttachment` in `AttachmentLoader` interface.
  * Added `SkeletonClipper` and `Triangulator`, used to implement software clipping of attachments.
  * `AnimationState.Apply` returns a bool indicating if any timeline was applied or not.
  * `Animation.Apply` and `Timeline.Apply`` now take enums `MixPose` and `MixDirection` instead of bools.

### Unity
 * Refactored renderer to work with new 3.6 features.
   * **Two color tinting** is currently supported via extra UV2 and UV3 mesh vertex streams. To use Two color tinting, you need to:
     * switch on "Tint Black" under "Advanced...",
     * use the new `Spine/Skeleton Tint Black` shader, or your own shader that treats the UV2 and UV3 streams similarly.
     * Additionally, for SkeletonGraphic, you can use `Spine/SkeletonGraphic Tint Black` (or the bundled SkeletonGraphicTintBlack material) or your own shader that uses UV2 and UV3 streams similarly. **Additional Shader Channels** TexCoord1 and TexCoord2 will need to be enabled from the Canvas component's inspector. These correspond to UV2 and UV3.
   * **Clipping** is now supported. Caution: The SkeletonAnimation switches to slightly slower mesh generation code when clipping so limit your use of `ClippingAttachment`s when using on large numbers of skeletons.
 * **SkeletonRenderer.initialFlip** Spine components such as SkeletonRenderer, SkeletonAnimation, SkeletonAnimator now has `initialFlipX` and `initialFlipY` fields which are also visible in the inspector under "Advanced...". It will allow you to set and preview a starting flip value for your skeleton component. This is applied immediately when the internal skeleton object is instantiated.
 * **[SpineAttribute] Improvements**
   * **Icons have been added to SpineAttributeDrawers**. This should make your default inspectors easier to understand at a glance.
   * **Added Constraint Attributes** You can now use `[SpineIkConstraint]` `[SpineTransformConstraint]` `[SpinePathConstraint]`
   * **SpineAttribute dataField** parameter can also now detect sibling fields within arrays and serializable structs/classes.
   * **[SpineAttribute(includeNone:false)]** SpineAttributes now have an `includeNone` optional parameter to specify if you want to include or exclude a none ("") value option in the dropdown menu. Default is `includeNone:true`.
   * **[SpineAttachment(skinField:"mySkin")]** The SpineAttachment attribute now has a skinField optional parameter to limit the dropdown items to attachments in a specific skin instead of the just default skin or all the skins in SkeletonData.
 * **SkeletonDebugWindow**. Debugging tools have been moved from the SkeletonAnimation and SkeletonUtility component inspectors into its own utility window. You can access "Skeleton Debug" under the `Advanced...` foldout in the SkeletonAnimation inspector, or in SkeletonAnimation's right-click/context menu.
   * **Skeleton Baking Window** The old Skeleton Baking feature is also now accessible through the SkeletonDataAsset's right-click/context menu.
 * **AttachmentTools source material**. `AttachmentTools` methods can now accept a `sourceMaterial` argument to copy material properties from.
 * **AttachmentTools Skin Extensions**. Using AttachmentTools, you can now add entries by slot name by also providing a skeleton argument. Also `Append(Skin)`, `RemoveAttachment` and `Clear` have been added.
 * **BoneFollower and SkeletonUtilityBone Add RigidBody Button**. The BoneFollower and SkeletonUtilityBone component inspectors will now offer to add a `Rigidbody` or `Rigidbody2D` if it detects a collider of the appropriate type. Having a rigidbody on a moving transform with a collider fits better with the Unity physics systems and prevents excess calculations. It will not detect colliders on child objects so you have to add Rigidbody components manually accordingly.
 * **SkeletonRenderer.OnPostProcessVertices** is a new callback that gives you a reference to the MeshGenerator after it has generated a mesh from the current skeleton pose. You can access `meshGenerator.VertexBuffer` or `meshGenerator.ColorBuffer` to modify these before they get pushed into the UnityEngine.Mesh for rendering. This can be useful for non-shader vertex effects.
 * **Examples**
   * **Examples now use properties**. The code in the example scripts have been switched over to using properties instead of fields to encourage their use for consistency. This is in anticipation of both users who want to move the Spine folders to the Unity Plugins folder (compiled as a different assembly), and of Unity 2017's ability to manually define different assemblies for shorter compilation times.
   * **Mix And Match**. The mix-and-match example scene, code and data have been updated to reflect the current recommended setup for animation-compatible custom equip systems The underlying API has changed since 3.5 and the new API calls in MixAndMatch.cs is recommended. Documentation is in progress.
   * **Sample Components**. `AtasRegionAttacher` and `SpriteAttacher` are now part of `Sample Components`, to reflect that they are meant to be used as sample code rather than production. A few other sample components have also been added. New imports of the unitypackage Examples folder will see a "Legacy" folder comprised of old sample components that no longer contain the most up-to-date and recommended workflows, but are kept in case old setups used them for production.
 * **Spine folder**. In the unitypackage, the "spine-csharp" and "spine-unity" folders are now inside a "Spine" folder. This change will only affect fresh imports. Importing the unitypackage to update Spine-Unity in your existing project will update the appropriate files however you chose to arrange them, as long as the meta files are intact.
 * **Breaking changes**
   * The Sprite shaders module was updated to the latest version from the [source](https://github.com/traggett/UnitySpriteShaders/commits/master). Some changes were made to the underlying keyword structure. You may need to review the settings of your lit materials. Particularly, your Fixed Normals settings.
   * The `Spine/Skeleton Lit` shader was switched over to non-fixed-function code. It now no longer requires mesh normals and has fixed normals at the shader level.
   * The old MeshGenerator classes, interfaces and code in `Spine.Unity.MeshGeneration` are now deprecated. All mesh-generating components now share the class `Spine.Unity.MeshGenerator` defined in `SpineMesh.cs`. MeshGenerator is a serializable class.
     * The `SkeletonRenderer.renderMeshes` optimization is currently non-functional.
     * Old triangle-winding code has been removed from `SkeletonRenderer`. Please use shaders that have backface culling off.
     * Render settings in `SkeletonGraphic` can now be accessed under `SkeletonGraphic.MeshGenerator.settings`. This is visible in the SkeletonGraphic inspector as `Advanced...`
     * We will continue to bundle the unitypackage with the empty .cs files of deprecated classes until Spine 3.7 to ensure the upgrade process does not break.
   * The [SpineAttachment(slotField:)] optional parameter found property value now acts as a Find(slotName) argument rather than Contains(slotName).
   * `SkeletonAnimator` now uses a `SkeletonAnimator.MecanimTranslator` class to translate an Animator's Mecanim State Machine into skeleton poses. This makes code reuse possible for a Mecanim version of SkeletonGraphic.
   * `SkeletonAnimator` `autoreset` and the `mixModes` array are now a part of SkeletonAnimator's MecanimTranslator `.Translator`. `autoReset` is set to true by default. Old prefabs and scene objects with Skeleton Animator may no longer have correct values set.
   * Warnings and conditionals checking for specific Unity 5.2-and-below incompatibility have been removed.

## XNA/MonoGame
 * Added support for clipping
 * Removed `RegionBatcher` and `SkeletonRegionRenderer`, renamed `SkeletonMeshRenderer` to `SkeletonRenderer`
 * Added support for two color tint. For it to work, you need to add the `SpineEffect.fx` file to your content project, then load it via `var effect = Content.Load<Effect>("SpineEffect");`, and set it on the `SkeletonRenderer`. See the example project for code.
 * Added support for any `Effect` to be used by `SkeletonRenderer`
 * Added support for `IVertexEffect` to modify vertices of skeletons on the CPU. `IVertexEffect` instances can be set on the `SkeletonRenderer`. See example project.
 * Added `SkeletonDebugRenderer`
 * Made `MeshBatcher` of SkeletonRenderer accessible via a getter. Allows user to batch their own geometry together with skeleton meshes for maximum batching instead of using XNA SpriteBatcher.

## Java
* **Breaking changes**
  * `Skeleton.getBounds` takes a scratch array as input so it doesn't have to allocate a new array on each invocation itself. Reduces GC activity.
  * Removed `Bone.worldToLocalRotationX` and `Bone.worldToLocalRotationY`. Replaced by `Bone.worldToLocalRotation` (rotation given relative to x-axis, counter-clockwise, in degrees).
  * Added `stride` parameter to `VertexAttachment.computeWorldVertices`.
  * Removed `RegionAttachment.vertices` field. The vertices array is provided to `RegionAttachment.computeWorldVertices` by the API user now.
  * Removed `RegionAttachment.updateWorldVertices`, added `RegionAttachment.computeWorldVertices`. The new method now computes the x/y positions of the 4 vertices of the corner and places them in the provided `worldVertices` array, starting at `offset`, then moving by `stride` array elements when advancing to the next vertex. This allows to directly compose the vertex buffer and avoids a copy. The computation of the full vertices, including vertex colors and texture coordinates, is now done by the backend's respective renderer.
  * Skeleton attachments: Moved update of attached skeleton out of libGDX `SkeletonRenderer`, added overloaded method `Skeleton#updateWorldTransform(Bone), used for `SkeletonAttachment`. You now MUST call this new method
  with the bone of the parent skeleton to which the child skeleton is attached. See `SkeletonAttachmentTest` for and example.
  * The completion event will fire for looped 0 duration animations every frame.

* **Additions**
  * Added support for local and relative transform constraint calculation, including additional fields in `TransformConstraintData`
  * Added `Bone.localToWorldRotation`(rotation given relative to x-axis, counter-clockwise, in degrees).
  * Added two color tinting support, including `TwoColorTimeline` and additional fields on `Slot` and `SlotData`.
  * Added `PointAttachment`, additional method `newPointAttachment` in `AttachmentLoader` interface.
  * Added `ClippingAttachment`, additional method `newClippingAttachment` in `AttachmentLoader` interface.
  * Added `SkeletonClipper` and `Triangulator`, used to implement software clipping of attachments.
  * `AnimationState#apply` returns boolean indicating if any timeline was applied or not.
  * `Animation#apply` and `Timeline#apply`` now take enums `MixPose` and `MixDirection` instead of booleans

### libGDX
 * Fixed renderer to work with 3.6 changes
 * Added support for two color tinting. Use the new `TwoColorPolygonBatch` together with `SkeletonRenderer`
 * Added support for clipping. See `SkeletonClipper`. Used automatically by `SkeletonRenderer`. Does not work when using a `SpriteBatch` with `SkeletonRenderer`. Use `PolygonSpriteBatch` or `TwoColorPolygonBatch` instead.
 * Added `VertexEffect` interface, instances of which can be set on `SkeletonRenderer`. Allows to modify vertices before submitting them to GPU. See `SwirlEffect`, `JitterEffect` and `VertexEffectTest`.

## Lua
* **Breaking changes**
  * Removed `Bone:worldToLocalRotationX` and `Bone:worldToLocalRotationY`. Replaced by `Bone:worldToLocalRotation` (rotation given relative to x-axis, counter-clockwise, in degrees).
  * `VertexAttachment:computeWorldVertices` now takes offsets and stride to allow compositing vertices directly in a vertex buffer to be send to the GPU. The compositing is now performed in the backends' respective renderers. This also affects the subclasses `MeshAttachment`, `BoundingBoxAttachment` and `PathAttachment`.
  * Removed `RegionAttachment:updateWorldVertices`, added `RegionAttachment:computeWorldVertices`, which takes offsets and stride to allow compositing vertices directly in a vertex buffer to be send to the GPU. The compositing is now performed in the backends' respective renderers.
  * Removed `MeshAttachment.worldVertices` field. Computation is now performed in each backends' respective renderer. The `uv` coordinates are now stored in `MeshAttachment.uvs`.
  * Removed `RegionAttachment.vertices` field. Computation is now performed in each backends respective renderer. The `uv` coordinates for each vertex are now stored in the `RegionAttachment.uvs` field.
  * The completion event will fire for looped 0 duration animations every frame.
 * **Additions**
  * Added `Bone:localToWorldRotation`(rotation given relative to x-axis, counter-clockwise, in degrees).
  * Added two color tinting support, including `TwoColorTimeline` and additional fields on `Slot` and `SlotData`.
  * Added `PointAttachment`, additional method `newPointAttachment` in `AttachmentLoader` interface.
  * Added support for local and relative transform constraint calculation, including additional fields in `TransformConstraintData`
  * Added `ClippingAttachment`, additional method `newClippingAttachment` in `AttachmentLoader` interface.
  * Added `SkeletonClipper` and `Triangulator`, used to implement software clipping of attachments.
  * `AnimationState#apply` returns boolean indicating if any timeline was applied or not.
  * `Animation#apply` and `Timeline#apply`` now take enums `MixPose` and `MixDirection` instead of booleans
  * Added `JitterEffect` and `SwirlEffect` and support for vertex effects in Corona and Love

### Love2D
  * Fixed renderer to work with 3.6 changes
  * Added support for two color tinting. Enable it via `SkeletonRenderer.new(true)`.
  * Added clipping support.
  * Added support for vertex effects. Set an implementation like "JitterEffect" on `Skeleton.vertexEffect`. See `main.lua` for an example.

### Corona
  * Fixed renderer to work with 3.6 changes. Sadly, two color tinting is not supported, as Corona doesn't let us change the vertex format needed and its doesn't allow to modify shaders in the way needed for two color tinting
  * Added clipping support.
  * Added support for vertex effects. Set an implementation like "JitterEffect" on `SkeletonRenderer.vertexEffect`. See `main.lua` for an example

## Typescript/Javascript
* **Breaking changes**
  * `Skeleton.getBounds` takes a scratch array as input so it doesn't have to allocate a new array on each invocation itself. Reduces GC activity.
  * Removed `Bone.worldToLocalRotationX` and `Bone.worldToLocalRotationY`. Replaced by `Bone.worldToLocalRotation` (rotation given relative to x-axis, counter-clockwise, in degrees).
  * Removed `VertexAttachment.computeWorldVertices` overload, changed `VertexAttachment.computeWorldVerticesWith` to `VertexAttachment.computeWorldVertices`, added `stride` parameter.
  * Removed `RegionAttachment.vertices` field. The vertices array is provided to `RegionAttachment.computeWorldVertices` by the API user now.
  * Removed `RegionAttachment.updateWorldVertices`, added `RegionAttachment.computeWorldVertices`. The new method now computes the x/y positions of the 4 vertices of the corner and places them in the provided `worldVertices` array, starting at `offset`, then moving by `stride` array elements when advancing to the next vertex. This allows to directly compose the vertex buffer and avoids a copy. The computation of the full vertices, including vertex colors and texture coordinates, is now done by the backend's respective renderer.
  * The completion event will fire for looped 0 duration animations every frame.
  * Removed the Spine Widget in favor of [Spine Web Player](https://esotericsoftware.com/spine-player).

* **Additions**
  * Added support for local and relative transform constraint calculation, including additional fields in `TransformConstraintData`
  * Added `Bone.localToWorldRotation`(rotation given relative to x-axis, counter-clockwise, in degrees).
  * Added two color tinting support, including `TwoColorTimeline` and additional fields on `Slot` and `SlotData`.
  * Added `PointAttachment`, additional method `newPointAttachment` in `AttachmentLoader` interface.
  * Added `ClippingAttachment`, additional method `newClippingAttachment` in `AttachmentLoader` interface.
  * Added `SkeletonClipper` and `Triangulator`, used to implement software clipping of attachments.
  * `AnimationState#apply` returns boolean indicating if any timeline was applied or not.
  * `Animation#apply` and `Timeline#apply`` now take enums `MixPose` and `MixDirection` instead of booleans
  * Added `AssetManager.loadTextureAtlas`. Instead of loading the `.atlas` and corresponding image files manually, you can simply specify the location of the `.atlas` file and AssetManager will load the atlas and all its images automatically. `AssetManager.get("atlasname.atlas")` will then return an instance of `spine.TextureAtlas`.
  * Added the [Spine Web Player](https://esotericsoftware.com/spine-player)


### WebGL backend
 * Fixed WebGL context loss
   * Added `Restorable` interface, implemented by any WebGL resource that needs restoration after a context loss. All WebGL resource classes (`Shader`, `Mesh`, `GLTexture`) implement this interface.
   * Added `ManagedWebGLRenderingContext`. Handles setup of a `WebGLRenderingContext` given a canvas element and restoration of WebGL resources (`Shader`, `Mesh`, `GLTexture`) on WebGL context loss. WebGL resources register themselves with the `ManagedWebGLRenderingContext`. If the context is informed of a context loss and restoration, the registered WebGL resources' `restore()` method is called. The `restore()` method implementation on each resource type will recreate the GPU side objects.
   * All classes that previously took a `WebGLRenderingContext` in the constructor now also allow a `ManagedWebGLRenderingContext`. This ensures existing applications do not break.
   * To use automatic context restauration:
    1. Create or fetch a canvas element from the DOM
    2. Instantiate a `ManagedWebGLRenderingContext`, passing the canvas to the constructor. This will setup a `WebGLRenderingContext` internally and manage context loss/restoration.
    3. Pass the `ManagedWebGLRenderingContext` to the constructors of classes that you previously passed a `WebGLRenderingContext` to (`AssetManager`, `GLTexture`, `Mesh`, `Shader`, `PolygonBatcher`, `SceneRenderer`, `ShapeRenderer`, `SkeletonRenderer`, `SkeletonDebugRenderer`).
 * Fixed renderer to work with 3.6 changes.
 * Added support for two color tinting.
 * Improved performance by using `DYNAMIC_DRAW` for vertex buffer objects and fixing bug that copied to much data to the GPU each frame in `PolygonBatcher`/`Mesh`.
 * Added two color tinting support, enabled by default. You can disable it via the constructors of `SceneRenderer`, `SkeletonRenderer`and `PolygonBatcher`. Note that you will need to use a shader created via `Shader.newTwoColoredTexturedShader` shader with `SkeletonRenderer` and `PolygonBatcher` if two color tinting is enabled.
 * Added clipping support
 * Added `VertexEffect` interface, instances of which can be set on `SkeletonRenderer`. Allows to modify vertices before submitting them to GPU. See `SwirlEffect`, `JitterEffect`, and the example which allows to set effects.
 * Added `slotRangeStart` and `slotRangeEnd` parameters to `SkeletonRenderer#draw` and `SceneRenderer#drawSkeleton`. This allows you to render only a range of slots in the draw order. See `spine-ts/webgl/tests/test-slot-range.html` for an example.

### Canvas backend
 * Fixed renderer to work for 3.6 changes. Sadly, we can't support two color tinting via the Canvas API.
 * Added support for shearing and non-uniform scaling inherited from parent bones.
 * Added support for alpha tinting.

### Three.js backend
 * Fixed renderer to work with 3.6 changes. Two color tinting is not supported.
 * Added clipping support
 * Added `VertexEffect` interface, instances of which can be set on `SkeletonMesh`. Allows to modify vertices before submitting them to GPU. See `SwirlEffect`, `JitterEffect`.
 * Added support for multi-page atlases

### Widget backend
 * Fixed WebGL context loss (see WebGL backend changes). Enabled automatically.
 * Fixed renderer to work for 3.6 changes. Supports two color tinting & clipping (see WebGL backend changes for details).
 * Added fields `atlasContent`, `atlasPagesContent`, and `jsonContent` to `WidgetConfiguration` allowing you to directly pass the contents of the `.atlas`, atlas page `.png` files, and the `.json` file without having to do a request. See `README.md` and the example for details.
 * `SpineWidget.setAnimation()` now takes an additional optional parameter for callbacks when animations are completed/interrupted/etc.<|MERGE_RESOLUTION|>--- conflicted
+++ resolved
@@ -52,11 +52,8 @@
 		You can leave this parameter disabled when everything is drawn correctly to save the additional performance cost.
   * **Additional Timeline features.** SpineAnimationStateClip now provides a `Speed Multiplier`, a start time offset parameter `Clip In`, support for blending successive animations by overlapping tracks. An additional `Use Blend Duration` parameter *(defaults to true)* allows for automatic synchronisation of MixDuration with the current overlap blend duration. An additional Spine preferences parameter `Use Blend Duration` has been added which can be disabled to default to the previous behaviour before this update.
   * Additional `SpriteMask and RectMask2D` example scene added for demonstration of mask setup and interaction.
-<<<<<<< HEAD
-=======
   * `Real physics hinge chains` for both 2D and 3D physics. The [SkeletonUtilityBone](http://esotericsoftware.com/spine-unity#SkeletonUtilityBone) Inspector provides an interface to create 2D and 3D hinge chains. Previously created chains have only been respecting gravity, but not momentum of the skeleton or parent bones. The new physics rig created when pressing `Create 3D Hinge Chain` and `Create 2D Hinge Chain` creates a more complex setup that also works when flipping the skeleton. Note that the chain root node is no longer parented to bones of the skeleton. This is a requirement in Unity to have momentum applied properly - do not reparent the chain root to bones of your skeleton, or you will loose any momentum applied by the skeleton's movement.
 
->>>>>>> bcc7cb2d
 
 * **Changes of default values**
 
